--- conflicted
+++ resolved
@@ -696,33 +696,6 @@
 }
 
 std::vector<dfa::DFAState::PredPrediction *> ParserATNSimulator::getPredicatePredictions(const antlrcpp::BitSet &ambigAlts,
-<<<<<<< HEAD
-  std::vector<Ref<SemanticContext>> altToPred) {
-  bool containsPredicate = false;
-  for (size_t i = 1; i < altToPred.size(); i++) {
-    const Ref<SemanticContext>& pred = altToPred[i];
-    // unpredicted is indicated by SemanticContext.NONE
-    assert(pred != nullptr);
-
-    if (pred != SemanticContext::NONE) {
-      containsPredicate = true;
-      break;
-    }
-  }
-
-  std::vector<dfa::DFAState::PredPrediction*> pairs;
-  if (!containsPredicate) return pairs;
-
-  for (size_t i = 1; i < altToPred.size(); i++) {
-    // unpredicted is indicated by SemanticContext.NONE
-    assert(altToPred[i] != nullptr);
-
-    if (ambigAlts.test(i)) {
-      pairs.push_back(new dfa::DFAState::PredPrediction(altToPred[i], (int)i)); /* mem-check: managed by the DFAState it will be assigned to after return */
-    }
-  }
-
-=======
   std::vector<Ref<SemanticContext>> const& altToPred) {
   bool containsPredicate = std::find_if(altToPred.begin(), altToPred.end(), [](Ref<SemanticContext> const context) {
     return context != SemanticContext::NONE;
@@ -739,7 +712,6 @@
       pairs.push_back(new dfa::DFAState::PredPrediction(pred, (int)i)); /* mem-check: managed by the DFAState it will be assigned to after return */
     }
   }
->>>>>>> 4c8fd4e4
   return pairs;
 }
 
