
<project xmlns="http://maven.apache.org/POM/4.0.0" xmlns:xsi="http://www.w3.org/2001/XMLSchema-instance" xsi:schemaLocation="http://maven.apache.org/POM/4.0.0 http://maven.apache.org/xsd/maven-4.0.0.xsd">
    <modelVersion>4.0.0</modelVersion>

    <parent>
        <groupId>com.tunnelvisionlabs</groupId>
        <artifactId>antlr4-master</artifactId>
<<<<<<< HEAD
        <version>4.3.2-SNAPSHOT</version>
=======
        <version>4.4-SNAPSHOT</version>
>>>>>>> 5bd415b1
        <relativePath>../..</relativePath>
    </parent>

    <artifactId>antlr4-runtime</artifactId>

    <name>ANTLR 4 Runtime</name>
    <description>The ANTLR 4 Runtime</description>

    <properties>
        <!-- Assumes dot is in the system path, or specified for the build. -->
        <dot.path>dot</dot.path>
    </properties>

    <dependencies>
        <dependency>
            <groupId>org.abego.treelayout</groupId>
            <artifactId>org.abego.treelayout.core</artifactId>
            <version>1.0.1</version>
            <scope>compile</scope>
        </dependency>

        <dependency>
            <groupId>com.tunnelvisionlabs</groupId>
            <artifactId>antlr4-annotations</artifactId>
            <version>${project.version}</version>
            <scope>compile</scope>
        </dependency>
    </dependencies>

    <profiles>
        <profile>
            <id>sonatype-oss-release</id>
            <build>
                <plugins>
                    <plugin>
                        <groupId>us.bryon</groupId>
                        <artifactId>graphviz-maven-plugin</artifactId>
                        <version>1.0</version>
                        <executions>
                            <execution>
                                <goals>
                                    <goal>dot</goal>
                                </goals>
                                <configuration>
                                    <dot>${dot.path}</dot>
                                    <destdir>${project.build.directory}/apidocs</destdir>
                                    <output>svg</output>
                                </configuration>
                            </execution>
                        </executions>
                    </plugin>

                    <plugin>
                        <groupId>org.apache.maven.plugins</groupId>
                        <artifactId>maven-javadoc-plugin</artifactId>
                        <configuration>
                            <includeDependencySources>true</includeDependencySources>
                            <dependencySourceIncludes>
                                <dependencySourceInclude>org.antlr:*</dependencySourceInclude>
                            </dependencySourceIncludes>
                        </configuration>
                    </plugin>

                    <plugin>
                        <groupId>org.apache.maven.plugins</groupId>
                        <artifactId>maven-shade-plugin</artifactId>
                        <version>2.2</version>
                        <inherited>false</inherited>
                        <executions>
                            <execution>
                                <phase>package</phase>
                                <goals>
                                    <goal>shade</goal>
                                </goals>
                                <configuration>
                                    <minimizeJar>false</minimizeJar>
                                    <createDependencyReducedPom>false</createDependencyReducedPom>
                                    <shadedArtifactAttached>true</shadedArtifactAttached>
                                    <createSourcesJar>true</createSourcesJar>
                                    <shadedClassifierName>complete</shadedClassifierName>
                                </configuration>
                            </execution>
                        </executions>
                    </plugin>
                </plugins>
            </build>
        </profile>
    </profiles>

    <build>

        <sourceDirectory>src</sourceDirectory>
        <resources>
            <resource>
                <directory>resources</directory>
            </resource>
        </resources>

        <plugins>
            <plugin>
                <groupId>org.apache.maven.plugins</groupId>
                <artifactId>maven-compiler-plugin</artifactId>
                <configuration>
                    <compilerArgs>
                        <compilerArg>-processor</compilerArg>
                        <compilerArg>org.antlr.v4.runtime.misc.NullUsageProcessor</compilerArg>
                    </compilerArgs>
                </configuration>
            </plugin>

            <plugin>
                <groupId>com.tunnelvisionlabs</groupId>
                <artifactId>antlr4-maven-plugin</artifactId>
                <version>4.2.2</version>
                <configuration>
                    <sourceDirectory>src</sourceDirectory>
                </configuration>
                <executions>
                    <execution>
                        <goals>
                            <goal>antlr4</goal>
                        </goals>
                    </execution>
                </executions>
            </plugin>
        </plugins>
    </build>

</project><|MERGE_RESOLUTION|>--- conflicted
+++ resolved
@@ -5,11 +5,7 @@
     <parent>
         <groupId>com.tunnelvisionlabs</groupId>
         <artifactId>antlr4-master</artifactId>
-<<<<<<< HEAD
-        <version>4.3.2-SNAPSHOT</version>
-=======
         <version>4.4-SNAPSHOT</version>
->>>>>>> 5bd415b1
         <relativePath>../..</relativePath>
     </parent>
 
