/*
 * [The "BSD license"]
 *  Copyright (c) 2012 Terence Parr
 *  Copyright (c) 2012 Sam Harwell
 *  All rights reserved.
 *
 *  Redistribution and use in source and binary forms, with or without
 *  modification, are permitted provided that the following conditions
 *  are met:
 *
 *  1. Redistributions of source code must retain the above copyright
 *     notice, this list of conditions and the following disclaimer.
 *  2. Redistributions in binary form must reproduce the above copyright
 *     notice, this list of conditions and the following disclaimer in the
 *     documentation and/or other materials provided with the distribution.
 *  3. The name of the author may not be used to endorse or promote products
 *     derived from this software without specific prior written permission.
 *
 *  THIS SOFTWARE IS PROVIDED BY THE AUTHOR ``AS IS'' AND ANY EXPRESS OR
 *  IMPLIED WARRANTIES, INCLUDING, BUT NOT LIMITED TO, THE IMPLIED WARRANTIES
 *  OF MERCHANTABILITY AND FITNESS FOR A PARTICULAR PURPOSE ARE DISCLAIMED.
 *  IN NO EVENT SHALL THE AUTHOR BE LIABLE FOR ANY DIRECT, INDIRECT,
 *  INCIDENTAL, SPECIAL, EXEMPLARY, OR CONSEQUENTIAL DAMAGES (INCLUDING, BUT
 *  NOT LIMITED TO, PROCUREMENT OF SUBSTITUTE GOODS OR SERVICES; LOSS OF USE,
 *  DATA, OR PROFITS; OR BUSINESS INTERRUPTION) HOWEVER CAUSED AND ON ANY
 *  THEORY OF LIABILITY, WHETHER IN CONTRACT, STRICT LIABILITY, OR TORT
 *  (INCLUDING NEGLIGENCE OR OTHERWISE) ARISING IN ANY WAY OUT OF THE USE OF
 *  THIS SOFTWARE, EVEN IF ADVISED OF THE POSSIBILITY OF SUCH DAMAGE.
 */

package org.antlr.v4.runtime.atn;

import org.antlr.v4.runtime.CharStream;
import org.antlr.v4.runtime.IntStream;
import org.antlr.v4.runtime.Lexer;
import org.antlr.v4.runtime.LexerNoViableAltException;
import org.antlr.v4.runtime.Token;
import org.antlr.v4.runtime.dfa.DFA;
import org.antlr.v4.runtime.dfa.DFAState;
import org.antlr.v4.runtime.misc.Interval;
import org.antlr.v4.runtime.misc.NotNull;
import org.antlr.v4.runtime.misc.Nullable;

import java.util.Locale;

/** "dup" of ParserInterpreter */
public class LexerATNSimulator extends ATNSimulator {

	public static final boolean debug = false;
	public static final boolean dfa_debug = false;

	public static final int MIN_DFA_EDGE = 0;
	public static final int MAX_DFA_EDGE = 127; // forces unicode to stay in ATN

	public boolean optimize_tail_calls = true;

	/** When we hit an accept state in either the DFA or the ATN, we
	 *  have to notify the character stream to start buffering characters
	 *  via {@link IntStream#mark} and record the current state. The current sim state
	 *  includes the current index into the input, the current line,
	 *  and current character position in that line. Note that the Lexer is
	 *  tracking the starting line and characterization of the token. These
	 *  variables track the "state" of the simulator when it hits an accept state.
	 *
	 *  <p>We track these variables separately for the DFA and ATN simulation
	 *  because the DFA simulation often has to fail over to the ATN
	 *  simulation. If the ATN simulation fails, we need the DFA to fall
	 *  back to its previously accepted state, if any. If the ATN succeeds,
	 *  then the ATN does the accept and the DFA simulator that invoked it
	 *  can simply return the predicted token type.</p>
	 */
	protected static class SimState {
		protected int index = -1;
		protected int line = 0;
		protected int charPos = -1;
		protected DFAState dfaState;

		protected void reset() {
			index = -1;
			line = 0;
			charPos = -1;
			dfaState = null;
		}
	}

	@Nullable
	protected final Lexer recog;

	/** The current token's starting index into the character stream.
	 *  Shared across DFA to ATN simulation in case the ATN fails and the
	 *  DFA did not have a previous accept state. In this case, we use the
	 *  ATN-generated exception object.
	 */
	protected int startIndex = -1;

	/** line number 1..n within the input */
	protected int line = 1;

	/** The index of the character relative to the beginning of the line 0..n-1 */
	protected int charPositionInLine = 0;

	protected int mode = Lexer.DEFAULT_MODE;

	/** Used during DFA/ATN exec to record the most recent accept configuration info */
	@NotNull
	protected final SimState prevAccept = new SimState();

	public static int match_calls = 0;

	public LexerATNSimulator(@NotNull ATN atn) {
		this(null, atn);
	}

	public LexerATNSimulator(@Nullable Lexer recog, @NotNull ATN atn) {
		super(atn);
		this.recog = recog;
	}

	public void copyState(@NotNull LexerATNSimulator simulator) {
		this.charPositionInLine = simulator.charPositionInLine;
		this.line = simulator.line;
		this.mode = simulator.mode;
		this.startIndex = simulator.startIndex;
	}

	public int match(@NotNull CharStream input, int mode) {
		match_calls++;
		this.mode = mode;
		int mark = input.mark();
		try {
			this.startIndex = input.index();
			this.prevAccept.reset();
			DFAState s0 = atn.modeToDFA[mode].s0.get();
			if ( s0==null ) {
				return matchATN(input);
			}
			else {
				return execATN(input, s0);
			}
		}
        finally {
			input.release(mark);
		}
	}

	@Override
	public void reset() {
		prevAccept.reset();
		startIndex = -1;
		line = 1;
		charPositionInLine = 0;
		mode = Lexer.DEFAULT_MODE;
	}

	protected int matchATN(@NotNull CharStream input) {
		ATNState startState = atn.modeToStartState.get(mode);

		if ( debug ) {
			System.out.format(Locale.getDefault(), "matchATN mode %d start: %s\n", mode, startState);
		}

		int old_mode = mode;

		ATNConfigSet s0_closure = computeStartState(input, startState);
		boolean suppressEdge = s0_closure.hasSemanticContext();
		if (suppressEdge) {
			s0_closure.clearExplicitSemanticContext();
		}

		DFAState next = addDFAState(s0_closure);
		if (!suppressEdge) {
			if (!atn.modeToDFA[mode].s0.compareAndSet(null, next)) {
				next = atn.modeToDFA[mode].s0.get();
			}
		}

		int predict = execATN(input, next);

		if ( debug ) {
			System.out.format(Locale.getDefault(), "DFA after matchATN: %s\n", atn.modeToDFA[old_mode].toLexerString());
		}

		return predict;
	}

	protected int execATN(@NotNull CharStream input, @NotNull DFAState ds0) {
		//System.out.println("enter exec index "+input.index()+" from "+ds0.configs);
		if ( debug ) {
			System.out.format(Locale.getDefault(), "start state closure=%s\n", ds0.configs);
		}

		int t = input.LA(1);
		@NotNull
		DFAState s = ds0; // s is current/from DFA state

		while ( true ) { // while more work
			if ( debug ) {
				System.out.format(Locale.getDefault(), "execATN loop starting closure: %s\n", s.configs);
			}

			// As we move src->trg, src->trg, we keep track of the previous trg to
			// avoid looking up the DFA state again, which is expensive.
			// If the previous target was already part of the DFA, we might
			// be able to avoid doing a reach operation upon t. If s!=null,
			// it means that semantic predicates didn't prevent us from
			// creating a DFA state. Once we know s!=null, we check to see if
			// the DFA state has an edge already for t. If so, we can just reuse
			// it's configuration set; there's no point in re-computing it.
			// This is kind of like doing DFA simulation within the ATN
			// simulation because DFA simulation is really just a way to avoid
			// computing reach/closure sets. Technically, once we know that
			// we have a previously added DFA state, we could jump over to
			// the DFA simulator. But, that would mean popping back and forth
			// a lot and making things more complicated algorithmically.
			// This optimization makes a lot of sense for loops within DFA.
			// A character will take us back to an existing DFA state
			// that already has lots of edges out of it. e.g., .* in comments.
			DFAState target = getExistingTargetState(s, t);
			if (target == null) {
				target = computeTargetState(input, s, t);
			}

			if (target == ERROR) {
				break;
			}

			if (target.isAcceptState) {
				captureSimState(prevAccept, input, target);
				if (t == IntStream.EOF) {
					break;
				}
			}

			if (t != IntStream.EOF) {
				consume(input);
				t = input.LA(1);
			}

			s = target; // flip; current DFA target becomes new src/from state
		}

		return failOrAccept(prevAccept, input, s.configs, t);
	}

	/**
	 * Get an existing target state for an edge in the DFA. If the target state
	 * for the edge has not yet been computed or is otherwise not available,
	 * this method returns {@code null}.
	 *
	 * @param s The current DFA state
	 * @param t The next input symbol
	 * @return The existing target DFA state for the given input symbol
	 * {@code t}, or {@code null} if the target state for this edge is not
	 * already cached
	 */
	@Nullable
	protected DFAState getExistingTargetState(@NotNull DFAState s, int t) {
		DFAState target = s.getTarget(t);
		if (debug && target != null) {
			System.out.println("reuse state "+s.stateNumber+
							   " edge to "+target.stateNumber);
		}

		return target;
	}

	/**
	 * Compute a target state for an edge in the DFA, and attempt to add the
	 * computed state and corresponding edge to the DFA.
	 *
	 * @param input The input stream
	 * @param s The current DFA state
	 * @param t The next input symbol
	 *
	 * @return The computed target DFA state for the given input symbol
	 * {@code t}. If {@code t} does not lead to a valid DFA state, this method
	 * returns {@link #ERROR}.
	 */
	@NotNull
	protected DFAState computeTargetState(@NotNull CharStream input, @NotNull DFAState s, int t) {
		ATNConfigSet reach = new OrderedATNConfigSet();

		// if we don't find an existing DFA state
		// Fill reach starting from closure, following t transitions
		getReachableConfigSet(input, s.configs, reach, t);

		if ( reach.isEmpty() ) { // we got nowhere on t from s
			if (!reach.hasSemanticContext()) {
				// we got nowhere on t, don't throw out this knowledge; it'd
				// cause a failover from DFA later.
				addDFAEdge(s, t, ERROR);
			}

			// stop when we can't match any more char
			return ERROR;
		}

		// Add an edge from s to target DFA found/created for reach
		return addDFAEdge(s, t, reach);
	}

	protected int failOrAccept(SimState prevAccept, CharStream input,
							   ATNConfigSet reach, int t)
	{
		if (prevAccept.dfaState != null) {
			LexerActionExecutor lexerActionExecutor = prevAccept.dfaState.lexerActionExecutor;
			accept(input, lexerActionExecutor, startIndex,
				prevAccept.index, prevAccept.line, prevAccept.charPos);
			return prevAccept.dfaState.prediction;
		}
		else {
			// if no accept and EOF is first char, return EOF
			if ( t==IntStream.EOF && input.index()==startIndex ) {
				return Token.EOF;
			}

			throw new LexerNoViableAltException(recog, input, startIndex, reach);
		}
	}

	/** Given a starting configuration set, figure out all ATN configurations
	 *  we can reach upon input {@code t}. Parameter {@code reach} is a return
	 *  parameter.
	 */
	protected void getReachableConfigSet(@NotNull CharStream input, @NotNull ATNConfigSet closure, @NotNull ATNConfigSet reach, int t) {
		// this is used to skip processing for configs which have a lower priority
		// than a config that already reached an accept state for the same rule
		int skipAlt = ATN.INVALID_ALT_NUMBER;
		for (ATNConfig c : closure) {
			boolean currentAltReachedAcceptState = c.getAlt() == skipAlt;
			if (currentAltReachedAcceptState && c.hasPassedThroughNonGreedyDecision()) {
				continue;
			}

			if ( debug ) {
				System.out.format(Locale.getDefault(), "testing %s at %s\n", getTokenName(t), c.toString(recog, true));
			}

			int n = c.getState().getNumberOfOptimizedTransitions();
			for (int ti=0; ti<n; ti++) {               // for each optimized transition
				Transition trans = c.getState().getOptimizedTransition(ti);
				ATNState target = getReachableTarget(trans, t);
				if ( target!=null ) {
					LexerActionExecutor lexerActionExecutor = c.getLexerActionExecutor();
					if (lexerActionExecutor != null) {
						lexerActionExecutor = lexerActionExecutor.fixOffsetBeforeMatch(input.index() - startIndex);
					}

<<<<<<< HEAD
					if (closure(input, c.transform(target, lexerActionExecutor, true), reach, currentAltReachedAcceptState, true)) {
=======
					boolean treatEofAsEpsilon = t == CharStream.EOF;
					if (closure(input, new LexerATNConfig((LexerATNConfig)c, target, lexerActionExecutor), reach, currentAltReachedAcceptState, true, treatEofAsEpsilon)) {
>>>>>>> 8e8a2dc3
						// any remaining configs for this alt have a lower priority than
						// the one that just reached an accept state.
						skipAlt = c.getAlt();
						break;
					}
				}
			}
		}
	}

	protected void accept(@NotNull CharStream input, LexerActionExecutor lexerActionExecutor,
						  int startIndex, int index, int line, int charPos)
	{
		if ( debug ) {
			System.out.format(Locale.getDefault(), "ACTION %s\n", lexerActionExecutor);
		}

		// seek to after last char in token
		input.seek(index);
		this.line = line;
		this.charPositionInLine = charPos;
		if (input.LA(1) != IntStream.EOF) {
			consume(input);
		}

		if (lexerActionExecutor != null && recog != null) {
			lexerActionExecutor.execute(recog, input, startIndex);
		}
	}

	@Nullable
	protected ATNState getReachableTarget(Transition trans, int t) {
		if (trans.matches(t, Character.MIN_VALUE, Character.MAX_VALUE)) {
			return trans.target;
		}

		return null;
	}

	@NotNull
	protected ATNConfigSet computeStartState(@NotNull CharStream input,
											 @NotNull ATNState p)
	{
		PredictionContext initialContext = PredictionContext.EMPTY_FULL;
		ATNConfigSet configs = new OrderedATNConfigSet();
		for (int i=0; i<p.getNumberOfTransitions(); i++) {
			ATNState target = p.transition(i).target;
<<<<<<< HEAD
			ATNConfig c = ATNConfig.create(target, i+1, initialContext);
			closure(input, c, configs, false, false);
=======
			LexerATNConfig c = new LexerATNConfig(target, i+1, initialContext);
			closure(input, c, configs, false, false, false);
>>>>>>> 8e8a2dc3
		}
		return configs;
	}

	/**
	 * Since the alternatives within any lexer decision are ordered by
	 * preference, this method stops pursuing the closure as soon as an accept
	 * state is reached. After the first accept state is reached by depth-first
	 * search from {@code config}, all other (potentially reachable) states for
	 * this rule would have a lower priority.
	 *
	 * @return {@code true} if an accept state is reached, otherwise
	 * {@code false}.
	 */
<<<<<<< HEAD
	protected boolean closure(@NotNull CharStream input, @NotNull ATNConfig config, @NotNull ATNConfigSet configs, boolean currentAltReachedAcceptState, boolean speculative) {
=======
	protected boolean closure(@NotNull CharStream input, @NotNull LexerATNConfig config, @NotNull ATNConfigSet configs, boolean currentAltReachedAcceptState, boolean speculative, boolean treatEofAsEpsilon) {
>>>>>>> 8e8a2dc3
		if ( debug ) {
			System.out.println("closure("+config.toString(recog, true)+")");
		}

		if ( config.getState() instanceof RuleStopState ) {
			if ( debug ) {
				if ( recog!=null ) {
					System.out.format(Locale.getDefault(), "closure at %s rule stop %s\n", recog.getRuleNames()[config.getState().ruleIndex], config);
				}
				else {
					System.out.format(Locale.getDefault(), "closure at rule stop %s\n", config);
				}
			}

			PredictionContext context = config.getContext();
			if ( context.isEmpty() ) {
				configs.add(config);
				return true;
			}
			else if ( context.hasEmpty() ) {
				configs.add(config.transform(config.getState(), PredictionContext.EMPTY_FULL, true));
				currentAltReachedAcceptState = true;
			}

<<<<<<< HEAD
			for (int i = 0; i < context.size(); i++) {
				int returnStateNumber = context.getReturnState(i);
				if (returnStateNumber == PredictionContext.EMPTY_FULL_STATE_KEY) {
					continue;
=======
			if ( config.context!=null && !config.context.isEmpty() ) {
				for (int i = 0; i < config.context.size(); i++) {
					if (config.context.getReturnState(i) != PredictionContext.EMPTY_RETURN_STATE) {
						PredictionContext newContext = config.context.getParent(i); // "pop" return state
						ATNState returnState = atn.states.get(config.context.getReturnState(i));
						LexerATNConfig c = new LexerATNConfig(config, returnState, newContext);
						currentAltReachedAcceptState = closure(input, c, configs, currentAltReachedAcceptState, speculative, treatEofAsEpsilon);
					}
>>>>>>> 8e8a2dc3
				}

				PredictionContext newContext = context.getParent(i); // "pop" return state
				ATNState returnState = atn.states.get(returnStateNumber);
				ATNConfig c = config.transform(returnState, newContext, false);
				currentAltReachedAcceptState = closure(input, c, configs, currentAltReachedAcceptState, speculative);
			}

			return currentAltReachedAcceptState;
		}

		// optimization
		if ( !config.getState().onlyHasEpsilonTransitions() )	{
			if (!currentAltReachedAcceptState || !config.hasPassedThroughNonGreedyDecision()) {
				configs.add(config);
			}
		}

<<<<<<< HEAD
		ATNState p = config.getState();
		for (int i=0; i<p.getNumberOfOptimizedTransitions(); i++) {
			Transition t = p.getOptimizedTransition(i);
			ATNConfig c = getEpsilonTarget(input, config, t, configs, speculative);
=======
		ATNState p = config.state;
		for (int i=0; i<p.getNumberOfTransitions(); i++) {
			Transition t = p.transition(i);
			LexerATNConfig c = getEpsilonTarget(input, config, t, configs, speculative, treatEofAsEpsilon);
>>>>>>> 8e8a2dc3
			if ( c!=null ) {
				currentAltReachedAcceptState = closure(input, c, configs, currentAltReachedAcceptState, speculative, treatEofAsEpsilon);
			}
		}

		return currentAltReachedAcceptState;
	}

	// side-effect: can alter configs.hasSemanticContext
	@Nullable
<<<<<<< HEAD
	protected ATNConfig getEpsilonTarget(@NotNull CharStream input,
									  @NotNull ATNConfig config,
									  @NotNull Transition t,
									  @NotNull ATNConfigSet configs,
									  boolean speculative)
=======
	protected LexerATNConfig getEpsilonTarget(@NotNull CharStream input,
										   @NotNull LexerATNConfig config,
										   @NotNull Transition t,
										   @NotNull ATNConfigSet configs,
										   boolean speculative,
										   boolean treatEofAsEpsilon)
>>>>>>> 8e8a2dc3
	{
		ATNConfig c;

		switch (t.getSerializationType()) {
		case Transition.RULE:
			RuleTransition ruleTransition = (RuleTransition)t;
			if (optimize_tail_calls && ruleTransition.optimizedTailCall && !config.getContext().hasEmpty()) {
				c = config.transform(t.target, true);
			}
			else {
				PredictionContext newContext = config.getContext().getChild(ruleTransition.followState.stateNumber);
				c = config.transform(t.target, newContext, true);
			}

			break;

		case Transition.PRECEDENCE:
			throw new UnsupportedOperationException("Precedence predicates are not supported in lexers.");

		case Transition.PREDICATE:
			/*  Track traversing semantic predicates. If we traverse,
			    we cannot add a DFA state for this "reach" computation
				because the DFA would not test the predicate again in the
				future. Rather than creating collections of semantic predicates
				like v3 and testing them on prediction, v4 will test them on the
				fly all the time using the ATN not the DFA. This is slower but
				semantically it's not used that often. One of the key elements to
				this predicate mechanism is not adding DFA states that see
				predicates immediately afterwards in the ATN. For example,

				a : ID {p1}? | ID {p2}? ;

				should create the start state for rule 'a' (to save start state
				competition), but should not create target of ID state. The
				collection of ATN states the following ID references includes
				states reached by traversing predicates. Since this is when we
				test them, we cannot cash the DFA state target of ID.
			*/
			PredicateTransition pt = (PredicateTransition)t;
			if ( debug ) {
				System.out.println("EVAL rule "+pt.ruleIndex+":"+pt.predIndex);
			}
			configs.markExplicitSemanticContext();
			if (evaluatePredicate(input, pt.ruleIndex, pt.predIndex, speculative)) {
				c = config.transform(t.target, true);
			}
			else {
				c = null;
			}
			
			break;
			
		case Transition.ACTION:
			if (config.getContext().hasEmpty()) {
				// execute actions anywhere in the start rule for a token.
				//
				// TODO: if the entry rule is invoked recursively, some
				// actions may be executed during the recursive call. The
				// problem can appear when hasEmpty() is true but
				// isEmpty() is false. In this case, the config needs to be
				// split into two contexts - one with just the empty path
				// and another with everything but the empty path.
				// Unfortunately, the current algorithm does not allow
				// getEpsilonTarget to return two configurations, so
				// additional modifications are needed before we can support
				// the split operation.
				LexerActionExecutor lexerActionExecutor = LexerActionExecutor.append(config.getLexerActionExecutor(), atn.lexerActions[((ActionTransition)t).actionIndex]);
				c = config.transform(t.target, lexerActionExecutor, true);
				break;
			}
			else {
				// ignore actions in referenced rules
				c = config.transform(t.target, true);
				break;
			}

		case Transition.EPSILON:
			c = config.transform(t.target, true);
			break;

<<<<<<< HEAD
		default:
			c = null;
			break;
=======
			case Transition.EPSILON:
				c = new LexerATNConfig(config, t.target);
				break;

			case Transition.ATOM:
			case Transition.RANGE:
			case Transition.SET:
				if (treatEofAsEpsilon) {
					if (t.matches(CharStream.EOF, Character.MIN_VALUE, Character.MAX_VALUE)) {
						c = new LexerATNConfig(config, t.target);
						break;
					}
				}

				break;
>>>>>>> 8e8a2dc3
		}

		return c;
	}

	/**
	 * Evaluate a predicate specified in the lexer.
	 *
	 * <p>If {@code speculative} is {@code true}, this method was called before
	 * {@link #consume} for the matched character. This method should call
	 * {@link #consume} before evaluating the predicate to ensure position
	 * sensitive values, including {@link Lexer#getText}, {@link Lexer#getLine},
	 * and {@link Lexer#getCharPositionInLine}, properly reflect the current
	 * lexer state. This method should restore {@code input} and the simulator
	 * to the original state before returning (i.e. undo the actions made by the
	 * call to {@link #consume}.</p>
	 *
	 * @param input The input stream.
	 * @param ruleIndex The rule containing the predicate.
	 * @param predIndex The index of the predicate within the rule.
	 * @param speculative {@code true} if the current index in {@code input} is
	 * one character before the predicate's location.
	 *
	 * @return {@code true} if the specified predicate evaluates to
	 * {@code true}.
	 */
	protected boolean evaluatePredicate(@NotNull CharStream input, int ruleIndex, int predIndex, boolean speculative) {
		// assume true if no recognizer was provided
		if (recog == null) {
			return true;
		}

		if (!speculative) {
			return recog.sempred(null, ruleIndex, predIndex);
		}

		int savedCharPositionInLine = charPositionInLine;
		int savedLine = line;
		int index = input.index();
		int marker = input.mark();
		try {
			consume(input);
			return recog.sempred(null, ruleIndex, predIndex);
		}
		finally {
			charPositionInLine = savedCharPositionInLine;
			line = savedLine;
			input.seek(index);
			input.release(marker);
		}
	}

	protected void captureSimState(@NotNull SimState settings,
								   @NotNull CharStream input,
								   @NotNull DFAState dfaState)
	{
		settings.index = input.index();
		settings.line = line;
		settings.charPos = charPositionInLine;
		settings.dfaState = dfaState;
	}

	@NotNull
	protected DFAState addDFAEdge(@NotNull DFAState from,
								  int t,
								  @NotNull ATNConfigSet q)
	{
		/* leading to this call, ATNConfigSet.hasSemanticContext is used as a
		 * marker indicating dynamic predicate evaluation makes this edge
		 * dependent on the specific input sequence, so the static edge in the
		 * DFA should be omitted. The target DFAState is still created since
		 * execATN has the ability to resynchronize with the DFA state cache
		 * following the predicate evaluation step.
		 *
		 * TJP notes: next time through the DFA, we see a pred again and eval.
		 * If that gets us to a previously created (but dangling) DFA
		 * state, we can continue in pure DFA mode from there.
		 */
		boolean suppressEdge = q.hasSemanticContext();
		if (suppressEdge) {
			q.clearExplicitSemanticContext();
		}

		@NotNull
		DFAState to = addDFAState(q);

		if (suppressEdge) {
			return to;
		}

		addDFAEdge(from, t, to);
		return to;
	}

	protected void addDFAEdge(@NotNull DFAState p, int t, @NotNull DFAState q) {
		if ( debug ) {
			System.out.println("EDGE "+p+" -> "+q+" upon "+((char)t));
		}

		if ( p!=null ) {
			p.setTarget(t, q);
		}
	}

	/** Add a new DFA state if there isn't one with this set of
		configurations already. This method also detects the first
		configuration containing an ATN rule stop state. Later, when
		traversing the DFA, we will know which rule to accept.
	 */
	@NotNull
	protected DFAState addDFAState(@NotNull ATNConfigSet configs) {
		/* the lexer evaluates predicates on-the-fly; by this point configs
		 * should not contain any configurations with unevaluated predicates.
		 */
		assert !configs.hasSemanticContext();

		DFAState proposed = new DFAState(configs, 0, MAX_DFA_EDGE);
		DFAState existing = atn.modeToDFA[mode].states.get(proposed);
		if ( existing!=null ) return existing;

		configs.optimizeConfigs(this);
		DFAState newState = new DFAState(configs.clone(true), 0, MAX_DFA_EDGE);

		ATNConfig firstConfigWithRuleStopState = null;
		for (ATNConfig c : configs) {
			if ( c.getState() instanceof RuleStopState )	{
				firstConfigWithRuleStopState = c;
				break;
			}
		}

		if ( firstConfigWithRuleStopState!=null ) {
			newState.isAcceptState = true;
			newState.lexerActionExecutor = firstConfigWithRuleStopState.getLexerActionExecutor();
			newState.prediction = atn.ruleToTokenType[firstConfigWithRuleStopState.getState().ruleIndex];
		}

		return atn.modeToDFA[mode].addState(newState);
	}

	@NotNull
	public final DFA getDFA(int mode) {
		return atn.modeToDFA[mode];
	}

	/** Get the text matched so far for the current token.
	 */
	@NotNull
	public String getText(@NotNull CharStream input) {
		// index is first lookahead char, don't include.
		return input.getText(Interval.of(startIndex, input.index()-1));
	}

	public int getLine() {
		return line;
	}

	public void setLine(int line) {
		this.line = line;
	}

	public int getCharPositionInLine() {
		return charPositionInLine;
	}

	public void setCharPositionInLine(int charPositionInLine) {
		this.charPositionInLine = charPositionInLine;
	}

	public void consume(@NotNull CharStream input) {
		int curChar = input.LA(1);
		if ( curChar=='\n' ) {
			line++;
			charPositionInLine=0;
		} else {
			charPositionInLine++;
		}
		input.consume();
	}

	@NotNull
	public String getTokenName(int t) {
		if ( t==-1 ) return "EOF";
		//if ( atn.g!=null ) return atn.g.getTokenDisplayName(t);
		return "'"+(char)t+"'";
	}
}<|MERGE_RESOLUTION|>--- conflicted
+++ resolved
@@ -346,12 +346,8 @@
 						lexerActionExecutor = lexerActionExecutor.fixOffsetBeforeMatch(input.index() - startIndex);
 					}
 
-<<<<<<< HEAD
-					if (closure(input, c.transform(target, lexerActionExecutor, true), reach, currentAltReachedAcceptState, true)) {
-=======
 					boolean treatEofAsEpsilon = t == CharStream.EOF;
-					if (closure(input, new LexerATNConfig((LexerATNConfig)c, target, lexerActionExecutor), reach, currentAltReachedAcceptState, true, treatEofAsEpsilon)) {
->>>>>>> 8e8a2dc3
+					if (closure(input, c.transform(target, lexerActionExecutor, true), reach, currentAltReachedAcceptState, true, treatEofAsEpsilon)) {
 						// any remaining configs for this alt have a lower priority than
 						// the one that just reached an accept state.
 						skipAlt = c.getAlt();
@@ -399,13 +395,8 @@
 		ATNConfigSet configs = new OrderedATNConfigSet();
 		for (int i=0; i<p.getNumberOfTransitions(); i++) {
 			ATNState target = p.transition(i).target;
-<<<<<<< HEAD
 			ATNConfig c = ATNConfig.create(target, i+1, initialContext);
-			closure(input, c, configs, false, false);
-=======
-			LexerATNConfig c = new LexerATNConfig(target, i+1, initialContext);
 			closure(input, c, configs, false, false, false);
->>>>>>> 8e8a2dc3
 		}
 		return configs;
 	}
@@ -420,11 +411,7 @@
 	 * @return {@code true} if an accept state is reached, otherwise
 	 * {@code false}.
 	 */
-<<<<<<< HEAD
-	protected boolean closure(@NotNull CharStream input, @NotNull ATNConfig config, @NotNull ATNConfigSet configs, boolean currentAltReachedAcceptState, boolean speculative) {
-=======
-	protected boolean closure(@NotNull CharStream input, @NotNull LexerATNConfig config, @NotNull ATNConfigSet configs, boolean currentAltReachedAcceptState, boolean speculative, boolean treatEofAsEpsilon) {
->>>>>>> 8e8a2dc3
+	protected boolean closure(@NotNull CharStream input, @NotNull ATNConfig config, @NotNull ATNConfigSet configs, boolean currentAltReachedAcceptState, boolean speculative, boolean treatEofAsEpsilon) {
 		if ( debug ) {
 			System.out.println("closure("+config.toString(recog, true)+")");
 		}
@@ -449,27 +436,16 @@
 				currentAltReachedAcceptState = true;
 			}
 
-<<<<<<< HEAD
 			for (int i = 0; i < context.size(); i++) {
 				int returnStateNumber = context.getReturnState(i);
 				if (returnStateNumber == PredictionContext.EMPTY_FULL_STATE_KEY) {
 					continue;
-=======
-			if ( config.context!=null && !config.context.isEmpty() ) {
-				for (int i = 0; i < config.context.size(); i++) {
-					if (config.context.getReturnState(i) != PredictionContext.EMPTY_RETURN_STATE) {
-						PredictionContext newContext = config.context.getParent(i); // "pop" return state
-						ATNState returnState = atn.states.get(config.context.getReturnState(i));
-						LexerATNConfig c = new LexerATNConfig(config, returnState, newContext);
-						currentAltReachedAcceptState = closure(input, c, configs, currentAltReachedAcceptState, speculative, treatEofAsEpsilon);
-					}
->>>>>>> 8e8a2dc3
 				}
 
 				PredictionContext newContext = context.getParent(i); // "pop" return state
 				ATNState returnState = atn.states.get(returnStateNumber);
 				ATNConfig c = config.transform(returnState, newContext, false);
-				currentAltReachedAcceptState = closure(input, c, configs, currentAltReachedAcceptState, speculative);
+				currentAltReachedAcceptState = closure(input, c, configs, currentAltReachedAcceptState, speculative, treatEofAsEpsilon);
 			}
 
 			return currentAltReachedAcceptState;
@@ -482,17 +458,10 @@
 			}
 		}
 
-<<<<<<< HEAD
 		ATNState p = config.getState();
 		for (int i=0; i<p.getNumberOfOptimizedTransitions(); i++) {
 			Transition t = p.getOptimizedTransition(i);
-			ATNConfig c = getEpsilonTarget(input, config, t, configs, speculative);
-=======
-		ATNState p = config.state;
-		for (int i=0; i<p.getNumberOfTransitions(); i++) {
-			Transition t = p.transition(i);
-			LexerATNConfig c = getEpsilonTarget(input, config, t, configs, speculative, treatEofAsEpsilon);
->>>>>>> 8e8a2dc3
+			ATNConfig c = getEpsilonTarget(input, config, t, configs, speculative, treatEofAsEpsilon);
 			if ( c!=null ) {
 				currentAltReachedAcceptState = closure(input, c, configs, currentAltReachedAcceptState, speculative, treatEofAsEpsilon);
 			}
@@ -503,20 +472,12 @@
 
 	// side-effect: can alter configs.hasSemanticContext
 	@Nullable
-<<<<<<< HEAD
 	protected ATNConfig getEpsilonTarget(@NotNull CharStream input,
 									  @NotNull ATNConfig config,
 									  @NotNull Transition t,
 									  @NotNull ATNConfigSet configs,
-									  boolean speculative)
-=======
-	protected LexerATNConfig getEpsilonTarget(@NotNull CharStream input,
-										   @NotNull LexerATNConfig config,
-										   @NotNull Transition t,
-										   @NotNull ATNConfigSet configs,
-										   boolean speculative,
-										   boolean treatEofAsEpsilon)
->>>>>>> 8e8a2dc3
+									  boolean speculative,
+									  boolean treatEofAsEpsilon)
 	{
 		ATNConfig c;
 
@@ -597,27 +558,21 @@
 			c = config.transform(t.target, true);
 			break;
 
-<<<<<<< HEAD
+		case Transition.ATOM:
+		case Transition.RANGE:
+		case Transition.SET:
+			if (treatEofAsEpsilon) {
+				if (t.matches(CharStream.EOF, Character.MIN_VALUE, Character.MAX_VALUE)) {
+					c = new LexerATNConfig(config, t.target);
+					break;
+				}
+			}
+
+			break;
+
 		default:
 			c = null;
 			break;
-=======
-			case Transition.EPSILON:
-				c = new LexerATNConfig(config, t.target);
-				break;
-
-			case Transition.ATOM:
-			case Transition.RANGE:
-			case Transition.SET:
-				if (treatEofAsEpsilon) {
-					if (t.matches(CharStream.EOF, Character.MIN_VALUE, Character.MAX_VALUE)) {
-						c = new LexerATNConfig(config, t.target);
-						break;
-					}
-				}
-
-				break;
->>>>>>> 8e8a2dc3
 		}
 
 		return c;
