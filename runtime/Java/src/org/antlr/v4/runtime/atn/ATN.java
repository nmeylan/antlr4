/*
 * [The "BSD license"]
 *  Copyright (c) 2012 Terence Parr
 *  Copyright (c) 2012 Sam Harwell
 *  All rights reserved.
 *
 *  Redistribution and use in source and binary forms, with or without
 *  modification, are permitted provided that the following conditions
 *  are met:
 *
 *  1. Redistributions of source code must retain the above copyright
 *     notice, this list of conditions and the following disclaimer.
 *  2. Redistributions in binary form must reproduce the above copyright
 *     notice, this list of conditions and the following disclaimer in the
 *     documentation and/or other materials provided with the distribution.
 *  3. The name of the author may not be used to endorse or promote products
 *     derived from this software without specific prior written permission.
 *
 *  THIS SOFTWARE IS PROVIDED BY THE AUTHOR ``AS IS'' AND ANY EXPRESS OR
 *  IMPLIED WARRANTIES, INCLUDING, BUT NOT LIMITED TO, THE IMPLIED WARRANTIES
 *  OF MERCHANTABILITY AND FITNESS FOR A PARTICULAR PURPOSE ARE DISCLAIMED.
 *  IN NO EVENT SHALL THE AUTHOR BE LIABLE FOR ANY DIRECT, INDIRECT,
 *  INCIDENTAL, SPECIAL, EXEMPLARY, OR CONSEQUENTIAL DAMAGES (INCLUDING, BUT
 *  NOT LIMITED TO, PROCUREMENT OF SUBSTITUTE GOODS OR SERVICES; LOSS OF USE,
 *  DATA, OR PROFITS; OR BUSINESS INTERRUPTION) HOWEVER CAUSED AND ON ANY
 *  THEORY OF LIABILITY, WHETHER IN CONTRACT, STRICT LIABILITY, OR TORT
 *  (INCLUDING NEGLIGENCE OR OTHERWISE) ARISING IN ANY WAY OUT OF THE USE OF
 *  THIS SOFTWARE, EVEN IF ADVISED OF THE POSSIBILITY OF SUCH DAMAGE.
 */

package org.antlr.v4.runtime.atn;

<<<<<<< HEAD
import org.antlr.v4.runtime.dfa.DFA;
import org.antlr.v4.runtime.misc.Args;
=======
import org.antlr.v4.runtime.ParserRuleContext;
import org.antlr.v4.runtime.RuleContext;
import org.antlr.v4.runtime.Token;
>>>>>>> 7a7f4a78
import org.antlr.v4.runtime.misc.IntervalSet;
import org.antlr.v4.runtime.misc.NotNull;
import org.antlr.v4.runtime.misc.Nullable;

import java.util.ArrayList;
import java.util.Arrays;
import java.util.LinkedHashMap;
import java.util.List;
import java.util.Map;
import java.util.concurrent.ConcurrentHashMap;
import java.util.concurrent.ConcurrentMap;

/** */
public class ATN {
	public static final int INVALID_ALT_NUMBER = 0;

	@NotNull
	public final List<ATNState> states = new ArrayList<ATNState>();

	/** Each subrule/rule is a decision point and we must track them so we
	 *  can go back later and build DFA predictors for them.  This includes
	 *  all the rules, subrules, optional blocks, ()+, ()* etc...
	 */
	@NotNull
	public final List<DecisionState> decisionToState = new ArrayList<DecisionState>();

	/**
	 * Maps from rule index to starting state number.
	 */
	public RuleStartState[] ruleToStartState;

	/**
	 * Maps from rule index to stop state number.
	 */
	public RuleStopState[] ruleToStopState;

	@NotNull
	public final Map<String, TokensStartState> modeNameToStartState =
		new LinkedHashMap<String, TokensStartState>();

	/**
	 * The type of the ATN.
	 */
	public final ATNType grammarType;

	/**
	 * The maximum value for any symbol recognized by a transition in the ATN.
	 */
	public final int maxTokenType;

	/**
	 * For lexer ATNs, this maps the rule index to the resulting token type.
	 * <p/>
	 * This is {@code null} for parser ATNs.
	 */
	public int[] ruleToTokenType;

	/**
	 * For lexer ATNs, this maps the rule index to the action which should be
	 * executed following a match.
	 * <p/>
	 * This is {@code null} for parser ATNs.
	 */
	public int[] ruleToActionIndex;

	@NotNull
	public final List<TokensStartState> modeToStartState = new ArrayList<TokensStartState>();

<<<<<<< HEAD
	/** used during construction from grammar AST */
	int stateNumber = 0;

	private final ConcurrentMap<PredictionContext, PredictionContext> contextCache =
		new ConcurrentHashMap<PredictionContext, PredictionContext>();

	@NotNull
	public DFA[] decisionToDFA = new DFA[0];
	@NotNull
	public DFA[] modeToDFA = new DFA[0];

	protected final ConcurrentMap<Integer, Integer> LL1Table = new ConcurrentHashMap<Integer, Integer>();

=======
>>>>>>> 7a7f4a78
	/** Used for runtime deserialization of ATNs from strings */
	public ATN(@NotNull ATNType grammarType, int maxTokenType) {
		this.grammarType = grammarType;
		this.maxTokenType = maxTokenType;
	}

<<<<<<< HEAD
	public final void clearDFA() {
		decisionToDFA = new DFA[decisionToState.size()];
		for (int i = 0; i < decisionToDFA.length; i++) {
			decisionToDFA[i] = new DFA(decisionToState.get(i), i);
		}

		modeToDFA = new DFA[modeToStartState.size()];
		for (int i = 0; i < modeToDFA.length; i++) {
			modeToDFA[i] = new DFA(modeToStartState.get(i));
		}

		contextCache.clear();
		LL1Table.clear();
	}

	public int getContextCacheSize() {
		return contextCache.size();
	}

	public PredictionContext getCachedContext(PredictionContext context) {
		return PredictionContext.getCachedContext(context, contextCache, new PredictionContext.IdentityHashMap());
	}

	public final DFA[] getDecisionToDFA() {
		assert decisionToDFA != null && decisionToDFA.length == decisionToState.size();
		return decisionToDFA;
	}

	/** Compute the set of valid tokens that can occur starting in s.
	 *  If ctx is {@link PredictionContext#EMPTY_LOCAL}, the set of tokens will not include what can follow
	 *  the rule surrounding s. In other words, the set will be
	 *  restricted to tokens reachable staying within s's rule.
	 */
	public IntervalSet nextTokens(ATNState s, @NotNull PredictionContext ctx) {
		Args.notNull("ctx", ctx);
=======
	/** Compute the set of valid tokens that can occur starting in state {@code s}.
	 *  If {@code ctx} is null, the set of tokens will not include what can follow
	 *  the rule surrounding {@code s}. In other words, the set will be
	 *  restricted to tokens reachable staying within {@code s}'s rule.
	 */
	@NotNull
	public IntervalSet nextTokens(ATNState s, RuleContext ctx) {
>>>>>>> 7a7f4a78
		LL1Analyzer anal = new LL1Analyzer(this);
		IntervalSet next = anal.LOOK(s, ctx);
		return next;
	}

    /**
	 * Compute the set of valid tokens that can occur starting in {@code s} and
	 * staying in same rule. {@link Token#EPSILON} is in set if we reach end of
	 * rule.
     */
	@NotNull
    public IntervalSet nextTokens(@NotNull ATNState s) {
        if ( s.nextTokenWithinRule != null ) return s.nextTokenWithinRule;
        s.nextTokenWithinRule = nextTokens(s, PredictionContext.EMPTY_LOCAL);
        s.nextTokenWithinRule.setReadonly(true);
        return s.nextTokenWithinRule;
    }

	public void addState(@Nullable ATNState state) {
		if (state != null) {
			state.atn = this;
			state.stateNumber = states.size();
		}

		states.add(state);
	}

	public void removeState(@NotNull ATNState state) {
		states.set(state.stateNumber, null); // just free mem, don't shift states in list
	}

	public void defineMode(@NotNull String name, @NotNull TokensStartState s) {
		modeNameToStartState.put(name, s);
		modeToStartState.add(s);
		modeToDFA = Arrays.copyOf(modeToDFA, modeToStartState.size());
		modeToDFA[modeToDFA.length - 1] = new DFA(s);
		defineDecisionState(s);
	}

	public int defineDecisionState(@NotNull DecisionState s) {
		decisionToState.add(s);
		s.decision = decisionToState.size()-1;
		decisionToDFA = Arrays.copyOf(decisionToDFA, decisionToState.size());
		decisionToDFA[decisionToDFA.length - 1] = new DFA(s, s.decision);
		return s.decision;
	}

    public DecisionState getDecisionState(int decision) {
        if ( !decisionToState.isEmpty() ) {
            return decisionToState.get(decision);
        }
        return null;
    }

	public int getNumberOfDecisions() {
		return decisionToState.size();
	}

	/**
	 * Computes the set of input symbols which could follow ATN state number
	 * {@code stateNumber} in the specified full {@code context}. This method
	 * considers the complete parser context, but does not evaluate semantic
	 * predicates (i.e. all predicates encountered during the calculation are
	 * assumed true). If a path in the ATN exists from the starting state to the
	 * {@link RuleStopState} of the outermost context without matching any
	 * symbols, {@link Token#EOF} is added to the returned set.
	 * <p/>
	 * If {@code context} is {@code null}, it is treated as
	 * {@link ParserRuleContext#EMPTY}.
	 *
	 * @param stateNumber the ATN state number
	 * @param context the full parse context
	 * @return The set of potentially valid input symbols which could follow the
	 * specified state in the specified context.
	 * @throws IllegalArgumentException if the ATN does not contain a state with
	 * number {@code stateNumber}
	 */
	@NotNull
	public IntervalSet getExpectedTokens(int stateNumber, @Nullable RuleContext context) {
		if (stateNumber < 0 || stateNumber >= states.size()) {
			throw new IllegalArgumentException("Invalid state number.");
		}

		RuleContext ctx = context;
		ATNState s = states.get(stateNumber);
		IntervalSet following = nextTokens(s);
		if (!following.contains(Token.EPSILON)) {
			return following;
		}

		IntervalSet expected = new IntervalSet();
		expected.addAll(following);
		expected.remove(Token.EPSILON);
		while (ctx != null && ctx.invokingState >= 0 && following.contains(Token.EPSILON)) {
			ATNState invokingState = states.get(ctx.invokingState);
			RuleTransition rt = (RuleTransition)invokingState.transition(0);
			following = nextTokens(rt.followState);
			expected.addAll(following);
			expected.remove(Token.EPSILON);
			ctx = ctx.parent;
		}

		if (following.contains(Token.EPSILON)) {
			expected.add(Token.EOF);
		}

		return expected;
	}
}<|MERGE_RESOLUTION|>--- conflicted
+++ resolved
@@ -30,14 +30,11 @@
 
 package org.antlr.v4.runtime.atn;
 
-<<<<<<< HEAD
-import org.antlr.v4.runtime.dfa.DFA;
-import org.antlr.v4.runtime.misc.Args;
-=======
 import org.antlr.v4.runtime.ParserRuleContext;
 import org.antlr.v4.runtime.RuleContext;
 import org.antlr.v4.runtime.Token;
->>>>>>> 7a7f4a78
+import org.antlr.v4.runtime.dfa.DFA;
+import org.antlr.v4.runtime.misc.Args;
 import org.antlr.v4.runtime.misc.IntervalSet;
 import org.antlr.v4.runtime.misc.NotNull;
 import org.antlr.v4.runtime.misc.Nullable;
@@ -106,10 +103,6 @@
 	@NotNull
 	public final List<TokensStartState> modeToStartState = new ArrayList<TokensStartState>();
 
-<<<<<<< HEAD
-	/** used during construction from grammar AST */
-	int stateNumber = 0;
-
 	private final ConcurrentMap<PredictionContext, PredictionContext> contextCache =
 		new ConcurrentHashMap<PredictionContext, PredictionContext>();
 
@@ -120,15 +113,12 @@
 
 	protected final ConcurrentMap<Integer, Integer> LL1Table = new ConcurrentHashMap<Integer, Integer>();
 
-=======
->>>>>>> 7a7f4a78
 	/** Used for runtime deserialization of ATNs from strings */
 	public ATN(@NotNull ATNType grammarType, int maxTokenType) {
 		this.grammarType = grammarType;
 		this.maxTokenType = maxTokenType;
 	}
 
-<<<<<<< HEAD
 	public final void clearDFA() {
 		decisionToDFA = new DFA[decisionToState.size()];
 		for (int i = 0; i < decisionToDFA.length; i++) {
@@ -157,22 +147,14 @@
 		return decisionToDFA;
 	}
 
-	/** Compute the set of valid tokens that can occur starting in s.
-	 *  If ctx is {@link PredictionContext#EMPTY_LOCAL}, the set of tokens will not include what can follow
-	 *  the rule surrounding s. In other words, the set will be
-	 *  restricted to tokens reachable staying within s's rule.
-	 */
+	/** Compute the set of valid tokens that can occur starting in state {@code s}.
+	 *  If {@code ctx} is {@link PredictionContext#EMPTY_LOCAL}, the set of tokens will not include what can follow
+	 *  the rule surrounding {@code s}. In other words, the set will be
+	 *  restricted to tokens reachable staying within {@code s}'s rule.
+	 */
+	@NotNull
 	public IntervalSet nextTokens(ATNState s, @NotNull PredictionContext ctx) {
 		Args.notNull("ctx", ctx);
-=======
-	/** Compute the set of valid tokens that can occur starting in state {@code s}.
-	 *  If {@code ctx} is null, the set of tokens will not include what can follow
-	 *  the rule surrounding {@code s}. In other words, the set will be
-	 *  restricted to tokens reachable staying within {@code s}'s rule.
-	 */
-	@NotNull
-	public IntervalSet nextTokens(ATNState s, RuleContext ctx) {
->>>>>>> 7a7f4a78
 		LL1Analyzer anal = new LL1Analyzer(this);
 		IntervalSet next = anal.LOOK(s, ctx);
 		return next;
@@ -251,12 +233,12 @@
 	 * number {@code stateNumber}
 	 */
 	@NotNull
-	public IntervalSet getExpectedTokens(int stateNumber, @Nullable RuleContext context) {
+	public IntervalSet getExpectedTokens(int stateNumber, @Nullable RuleContext<?> context) {
 		if (stateNumber < 0 || stateNumber >= states.size()) {
 			throw new IllegalArgumentException("Invalid state number.");
 		}
 
-		RuleContext ctx = context;
+		RuleContext<?> ctx = context;
 		ATNState s = states.get(stateNumber);
 		IntervalSet following = nextTokens(s);
 		if (!following.contains(Token.EPSILON)) {
