/*
 * [The "BSD license"]
 *  Copyright (c) 2012 Terence Parr
 *  Copyright (c) 2012 Sam Harwell
 *  All rights reserved.
 *
 *  Redistribution and use in source and binary forms, with or without
 *  modification, are permitted provided that the following conditions
 *  are met:
 *
 *  1. Redistributions of source code must retain the above copyright
 *     notice, this list of conditions and the following disclaimer.
 *  2. Redistributions in binary form must reproduce the above copyright
 *     notice, this list of conditions and the following disclaimer in the
 *     documentation and/or other materials provided with the distribution.
 *  3. The name of the author may not be used to endorse or promote products
 *     derived from this software without specific prior written permission.
 *
 *  THIS SOFTWARE IS PROVIDED BY THE AUTHOR ``AS IS'' AND ANY EXPRESS OR
 *  IMPLIED WARRANTIES, INCLUDING, BUT NOT LIMITED TO, THE IMPLIED WARRANTIES
 *  OF MERCHANTABILITY AND FITNESS FOR A PARTICULAR PURPOSE ARE DISCLAIMED.
 *  IN NO EVENT SHALL THE AUTHOR BE LIABLE FOR ANY DIRECT, INDIRECT,
 *  INCIDENTAL, SPECIAL, EXEMPLARY, OR CONSEQUENTIAL DAMAGES (INCLUDING, BUT
 *  NOT LIMITED TO, PROCUREMENT OF SUBSTITUTE GOODS OR SERVICES; LOSS OF USE,
 *  DATA, OR PROFITS; OR BUSINESS INTERRUPTION) HOWEVER CAUSED AND ON ANY
 *  THEORY OF LIABILITY, WHETHER IN CONTRACT, STRICT LIABILITY, OR TORT
 *  (INCLUDING NEGLIGENCE OR OTHERWISE) ARISING IN ANY WAY OUT OF THE USE OF
 *  THIS SOFTWARE, EVEN IF ADVISED OF THE POSSIBILITY OF SUCH DAMAGE.
 */

package org.antlr.v4.runtime.atn;

public final class RuleStartState extends ATNState {
	public RuleStopState stopState;
<<<<<<< HEAD
	public boolean isPrecedenceRule;
	public boolean leftFactored;
=======

	@Override
	public int getStateType() {
		return RULE_START;
	}
>>>>>>> a64cdc8e
}<|MERGE_RESOLUTION|>--- conflicted
+++ resolved
@@ -32,14 +32,11 @@
 
 public final class RuleStartState extends ATNState {
 	public RuleStopState stopState;
-<<<<<<< HEAD
 	public boolean isPrecedenceRule;
 	public boolean leftFactored;
-=======
 
 	@Override
 	public int getStateType() {
 		return RULE_START;
 	}
->>>>>>> a64cdc8e
 }