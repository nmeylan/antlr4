/*
 * [The "BSD license"]
 *  Copyright (c) 2012 Terence Parr
 *  Copyright (c) 2012 Sam Harwell
 *  All rights reserved.
 *
 *  Redistribution and use in source and binary forms, with or without
 *  modification, are permitted provided that the following conditions
 *  are met:
 *
 *  1. Redistributions of source code must retain the above copyright
 *     notice, this list of conditions and the following disclaimer.
 *  2. Redistributions in binary form must reproduce the above copyright
 *     notice, this list of conditions and the following disclaimer in the
 *     documentation and/or other materials provided with the distribution.
 *  3. The name of the author may not be used to endorse or promote products
 *     derived from this software without specific prior written permission.
 *
 *  THIS SOFTWARE IS PROVIDED BY THE AUTHOR ``AS IS'' AND ANY EXPRESS OR
 *  IMPLIED WARRANTIES, INCLUDING, BUT NOT LIMITED TO, THE IMPLIED WARRANTIES
 *  OF MERCHANTABILITY AND FITNESS FOR A PARTICULAR PURPOSE ARE DISCLAIMED.
 *  IN NO EVENT SHALL THE AUTHOR BE LIABLE FOR ANY DIRECT, INDIRECT,
 *  INCIDENTAL, SPECIAL, EXEMPLARY, OR CONSEQUENTIAL DAMAGES (INCLUDING, BUT
 *  NOT LIMITED TO, PROCUREMENT OF SUBSTITUTE GOODS OR SERVICES; LOSS OF USE,
 *  DATA, OR PROFITS; OR BUSINESS INTERRUPTION) HOWEVER CAUSED AND ON ANY
 *  THEORY OF LIABILITY, WHETHER IN CONTRACT, STRICT LIABILITY, OR TORT
 *  (INCLUDING NEGLIGENCE OR OTHERWISE) ARISING IN ANY WAY OUT OF THE USE OF
 *  THIS SOFTWARE, EVEN IF ADVISED OF THE POSSIBILITY OF SUCH DAMAGE.
 */

package org.antlr.v4.runtime.atn;

import org.antlr.v4.runtime.BailErrorStrategy;
import org.antlr.v4.runtime.CommonTokenStream;
import org.antlr.v4.runtime.FailedPredicateException;
import org.antlr.v4.runtime.IntStream;
import org.antlr.v4.runtime.NoViableAltException;
import org.antlr.v4.runtime.Parser;
import org.antlr.v4.runtime.ParserRuleContext;
import org.antlr.v4.runtime.RuleContext;
import org.antlr.v4.runtime.Token;
import org.antlr.v4.runtime.TokenStream;
import org.antlr.v4.runtime.dfa.DFA;
import org.antlr.v4.runtime.dfa.DFAState;
import org.antlr.v4.runtime.misc.IntegerList;
import org.antlr.v4.runtime.misc.Interval;
import org.antlr.v4.runtime.misc.NotNull;
import org.antlr.v4.runtime.misc.Nullable;
import org.antlr.v4.runtime.misc.Tuple;
import org.antlr.v4.runtime.misc.Tuple2;

import java.util.ArrayList;
import java.util.Arrays;
import java.util.BitSet;
import java.util.Collection;
import java.util.Collections;
import java.util.Comparator;
import java.util.HashMap;
import java.util.HashSet;
import java.util.List;
import java.util.Map;
import java.util.Set;
import java.util.concurrent.atomic.AtomicReference;

/**
 * The embodiment of the adaptive LL(*), ALL(*), parsing strategy.
 *
 * <p>
 * The basic complexity of the adaptive strategy makes it harder to understand.
 * We begin with ATN simulation to build paths in a DFA. Subsequent prediction
 * requests go through the DFA first. If they reach a state without an edge for
 * the current symbol, the algorithm fails over to the ATN simulation to
 * complete the DFA path for the current input (until it finds a conflict state
 * or uniquely predicting state).</p>
 *
 * <p>
 * All of that is done without using the outer context because we want to create
 * a DFA that is not dependent upon the rule invocation stack when we do a
 * prediction. One DFA works in all contexts. We avoid using context not
 * necessarily because it's slower, although it can be, but because of the DFA
 * caching problem. The closure routine only considers the rule invocation stack
 * created during prediction beginning in the decision rule. For example, if
 * prediction occurs without invoking another rule's ATN, there are no context
 * stacks in the configurations. When lack of context leads to a conflict, we
 * don't know if it's an ambiguity or a weakness in the strong LL(*) parsing
 * strategy (versus full LL(*)).</p>
 *
 * <p>
 * When SLL yields a configuration set with conflict, we rewind the input and
 * retry the ATN simulation, this time using full outer context without adding
 * to the DFA. Configuration context stacks will be the full invocation stacks
 * from the start rule. If we get a conflict using full context, then we can
 * definitively say we have a true ambiguity for that input sequence. If we
 * don't get a conflict, it implies that the decision is sensitive to the outer
 * context. (It is not context-sensitive in the sense of context-sensitive
 * grammars.)</p>
 *
 * <p>
 * The next time we reach this DFA state with an SLL conflict, through DFA
 * simulation, we will again retry the ATN simulation using full context mode.
 * This is slow because we can't save the results and have to "interpret" the
 * ATN each time we get that input.</p>
 *
 * <p>
 * <strong>CACHING FULL CONTEXT PREDICTIONS</strong></p>
 *
 * <p>
 * We could cache results from full context to predicted alternative easily and
 * that saves a lot of time but doesn't work in presence of predicates. The set
 * of visible predicates from the ATN start state changes depending on the
 * context, because closure can fall off the end of a rule. I tried to cache
 * tuples (stack context, semantic context, predicted alt) but it was slower
 * than interpreting and much more complicated. Also required a huge amount of
 * memory. The goal is not to create the world's fastest parser anyway. I'd like
 * to keep this algorithm simple. By launching multiple threads, we can improve
 * the speed of parsing across a large number of files.</p>
 *
 * <p>
 * There is no strict ordering between the amount of input used by SLL vs LL,
 * which makes it really hard to build a cache for full context. Let's say that
 * we have input A B C that leads to an SLL conflict with full context X. That
 * implies that using X we might only use A B but we could also use A B C D to
 * resolve conflict. Input A B C D could predict alternative 1 in one position
 * in the input and A B C E could predict alternative 2 in another position in
 * input. The conflicting SLL configurations could still be non-unique in the
 * full context prediction, which would lead us to requiring more input than the
 * original A B C.	To make a	prediction cache work, we have to track	the exact
 * input	used during the previous prediction. That amounts to a cache that maps
 * X to a specific DFA for that context.</p>
 *
 * <p>
 * Something should be done for left-recursive expression predictions. They are
 * likely LL(1) + pred eval. Easier to do the whole SLL unless error and retry
 * with full LL thing Sam does.</p>
 *
 * <p>
 * <strong>AVOIDING FULL CONTEXT PREDICTION</strong></p>
 *
 * <p>
 * We avoid doing full context retry when the outer context is empty, we did not
 * dip into the outer context by falling off the end of the decision state rule,
 * or when we force SLL mode.</p>
 *
 * <p>
 * As an example of the not dip into outer context case, consider as super
 * constructor calls versus function calls. One grammar might look like
 * this:</p>
 *
 * <pre>
 * ctorBody
 *   : '{' superCall? stat* '}'
 *   ;
 * </pre>
 *
 * <p>
 * Or, you might see something like</p>
 *
 * <pre>
 * stat
 *   : superCall ';'
 *   | expression ';'
 *   | ...
 *   ;
 * </pre>
 *
 * <p>
 * In both cases I believe that no closure operations will dip into the outer
 * context. In the first case ctorBody in the worst case will stop at the '}'.
 * In the 2nd case it should stop at the ';'. Both cases should stay within the
 * entry rule and not dip into the outer context.</p>
 *
 * <p>
 * <strong>PREDICATES</strong></p>
 *
 * <p>
 * Predicates are always evaluated if present in either SLL or LL both. SLL and
 * LL simulation deals with predicates differently. SLL collects predicates as
 * it performs closure operations like ANTLR v3 did. It delays predicate
 * evaluation until it reaches and accept state. This allows us to cache the SLL
 * ATN simulation whereas, if we had evaluated predicates on-the-fly during
 * closure, the DFA state configuration sets would be different and we couldn't
 * build up a suitable DFA.</p>
 *
 * <p>
 * When building a DFA accept state during ATN simulation, we evaluate any
 * predicates and return the sole semantically valid alternative. If there is
 * more than 1 alternative, we report an ambiguity. If there are 0 alternatives,
 * we throw an exception. Alternatives without predicates act like they have
 * true predicates. The simple way to think about it is to strip away all
 * alternatives with false predicates and choose the minimum alternative that
 * remains.</p>
 *
 * <p>
 * When we start in the DFA and reach an accept state that's predicated, we test
 * those and return the minimum semantically viable alternative. If no
 * alternatives are viable, we throw an exception.</p>
 *
 * <p>
 * During full LL ATN simulation, closure always evaluates predicates and
 * on-the-fly. This is crucial to reducing the configuration set size during
 * closure. It hits a landmine when parsing with the Java grammar, for example,
 * without this on-the-fly evaluation.</p>
 *
 * <p>
 * <strong>SHARING DFA</strong></p>
 *
 * <p>
 * All instances of the same parser share the same decision DFAs through a
 * static field. Each instance gets its own ATN simulator but they share the
 * same {@link ATN#decisionToDFA} field. They also share a
 * {@link PredictionContextCache} object that makes sure that all
 * {@link PredictionContext} objects are shared among the DFA states. This makes
 * a big size difference.</p>
 *
 * <p>
 * <strong>THREAD SAFETY</strong></p>
 *
 * <p>
 * The {@link ParserATNSimulator} locks on the {@link ATN#decisionToDFA} field when
 * it adds a new DFA object to that array. {@link #addDFAEdge}
 * locks on the DFA for the current decision when setting the
 * {@link DFAState#edges} field. {@link #addDFAState} locks on
 * the DFA for the current decision when looking up a DFA state to see if it
 * already exists. We must make sure that all requests to add DFA states that
 * are equivalent result in the same shared DFA object. This is because lots of
 * threads will be trying to update the DFA at once. The
 * {@link #addDFAState} method also locks inside the DFA lock
 * but this time on the shared context cache when it rebuilds the
 * configurations' {@link PredictionContext} objects using cached
 * subgraphs/nodes. No other locking occurs, even during DFA simulation. This is
 * safe as long as we can guarantee that all threads referencing
 * {@code s.edge[t]} get the same physical target {@link DFAState}, or
 * {@code null}. Once into the DFA, the DFA simulation does not reference the
 * {@link DFA#states} map. It follows the {@link DFAState#edges} field to new
 * targets. The DFA simulator will either find {@link DFAState#edges} to be
 * {@code null}, to be non-{@code null} and {@code dfa.edges[t]} null, or
 * {@code dfa.edges[t]} to be non-null. The
 * {@link #addDFAEdge} method could be racing to set the field
 * but in either case the DFA simulator works; if {@code null}, and requests ATN
 * simulation. It could also race trying to get {@code dfa.edges[t]}, but either
 * way it will work because it's not doing a test and set operation.</p>
 *
 * <p>
 * <strong>Starting with SLL then failing to combined SLL/LL (Two-Stage
 * Parsing)</strong></p>
 *
 * <p>
 * Sam pointed out that if SLL does not give a syntax error, then there is no
 * point in doing full LL, which is slower. We only have to try LL if we get a
 * syntax error. For maximum speed, Sam starts the parser set to pure SLL
 * mode with the {@link BailErrorStrategy}:</p>
 *
 * <pre>
 * parser.{@link Parser#getInterpreter() getInterpreter()}.{@link #setPredictionMode setPredictionMode}{@code (}{@link PredictionMode#SLL}{@code )};
 * parser.{@link Parser#setErrorHandler setErrorHandler}(new {@link BailErrorStrategy}());
 * </pre>
 *
 * <p>
 * If it does not get a syntax error, then we're done. If it does get a syntax
 * error, we need to retry with the combined SLL/LL strategy.</p>
 *
 * <p>
 * The reason this works is as follows. If there are no SLL conflicts, then the
 * grammar is SLL (at least for that input set). If there is an SLL conflict,
 * the full LL analysis must yield a set of viable alternatives which is a
 * subset of the alternatives reported by SLL. If the LL set is a singleton,
 * then the grammar is LL but not SLL. If the LL set is the same size as the SLL
 * set, the decision is SLL. If the LL set has size &gt; 1, then that decision
 * is truly ambiguous on the current input. If the LL set is smaller, then the
 * SLL conflict resolution might choose an alternative that the full LL would
 * rule out as a possibility based upon better context information. If that's
 * the case, then the SLL parse will definitely get an error because the full LL
 * analysis says it's not viable. If SLL conflict resolution chooses an
 * alternative within the LL set, them both SLL and LL would choose the same
 * alternative because they both choose the minimum of multiple conflicting
 * alternatives.</p>
 *
 * <p>
 * Let's say we have a set of SLL conflicting alternatives {@code {1, 2, 3}} and
 * a smaller LL set called <em>s</em>. If <em>s</em> is {@code {2, 3}}, then SLL
 * parsing will get an error because SLL will pursue alternative 1. If
 * <em>s</em> is {@code {1, 2}} or {@code {1, 3}} then both SLL and LL will
 * choose the same alternative because alternative one is the minimum of either
 * set. If <em>s</em> is {@code {2}} or {@code {3}} then SLL will get a syntax
 * error. If <em>s</em> is {@code {1}} then SLL will succeed.</p>
 *
 * <p>
 * Of course, if the input is invalid, then we will get an error for sure in
 * both SLL and LL parsing. Erroneous input will therefore require 2 passes over
 * the input.</p>
 */
public class ParserATNSimulator extends ATNSimulator {
	public static final boolean debug = false;
	public static final boolean dfa_debug = false;
	public static final boolean retry_debug = false;

	@NotNull
	private PredictionMode predictionMode = PredictionMode.LL;
	public boolean force_global_context = false;
	public boolean always_try_local_context = true;

	/**
	 * Determines whether the DFA is used for full-context predictions. When
	 * {@code true}, the DFA stores transition information for both full-context
	 * and SLL parsing; otherwise, the DFA only stores SLL transition
	 * information.
	 *
	 * <p>
	 * For some grammars, enabling the full-context DFA can result in a
	 * substantial performance improvement. However, this improvement typically
	 * comes at the expense of memory used for storing the cached DFA states,
	 * configuration sets, and prediction contexts.</p>
	 *
	 * <p>
	 * The default value is {@code false}.</p>
	 */
	public boolean enable_global_context_dfa = false;
	public boolean optimize_unique_closure = true;
	public boolean optimize_ll1 = true;
	public boolean optimize_hidden_conflicted_configs = false;
	public boolean optimize_tail_calls = true;
	public boolean tail_call_preserves_sll = true;
	public boolean treat_sllk1_conflict_as_ambiguity = false;

	@Nullable
	protected final Parser parser;

	/**
	 * When {@code true}, ambiguous alternatives are reported when they are
	 * encountered within {@link #execATN}. When {@code false}, these messages
	 * are suppressed. The default is {@code false}.
	 * <p>
	 * When messages about ambiguous alternatives are not required, setting this
	 * to {@code false} enables additional internal optimizations which may lose
	 * this information.
	 */
	public boolean reportAmbiguities = false;

	/** By default we do full context-sensitive LL(*) parsing not
	 *  Strong LL(*) parsing. If we fail with Strong LL(*) we
	 *  try full LL(*). That means we rewind and use context information
	 *  when closure operations fall off the end of the rule that
	 *  holds the decision were evaluating.
	 */
	protected boolean userWantsCtxSensitive = true;

	/** Testing only! */
	public ParserATNSimulator(@NotNull ATN atn) {
		this(null, atn);
	}

	public ParserATNSimulator(@Nullable Parser parser, @NotNull ATN atn) {
		super(atn);
		this.parser = parser;
	}

	@NotNull
	public final PredictionMode getPredictionMode() {
		return predictionMode;
	}

	public final void setPredictionMode(@NotNull PredictionMode predictionMode) {
		this.predictionMode = predictionMode;
	}

	@Override
	public void reset() {
	}

	public int adaptivePredict(@NotNull TokenStream input, int decision,
							   @Nullable ParserRuleContext outerContext)
	{
		return adaptivePredict(input, decision, outerContext, false);
	}

	public int adaptivePredict(@NotNull TokenStream input,
							   int decision,
							   @Nullable ParserRuleContext outerContext,
							   boolean useContext)
	{
		DFA dfa = atn.decisionToDFA[decision];
		assert dfa != null;
		if (optimize_ll1 && !dfa.isPrecedenceDfa() && !dfa.isEmpty()) {
			int ll_1 = input.LA(1);
			if (ll_1 >= 0 && ll_1 <= Short.MAX_VALUE) {
				int key = (decision << 16) + ll_1;
				Integer alt = atn.LL1Table.get(key);
				if (alt != null) {
					return alt;
				}
			}
		}

		if (force_global_context) {
			useContext = true;
		}
		else if (!always_try_local_context) {
			useContext |= dfa.isContextSensitive();
		}

		userWantsCtxSensitive = useContext || (predictionMode != PredictionMode.SLL && outerContext != null && !atn.decisionToState.get(decision).sll);
		if (outerContext == null) {
			outerContext = ParserRuleContext.emptyContext();
		}

		SimulatorState state = null;
		if (!dfa.isEmpty()) {
			state = getStartState(dfa, input, outerContext, useContext);
		}

		if ( state==null ) {
			if ( outerContext==null ) outerContext = ParserRuleContext.emptyContext();
			if ( debug ) System.out.println("ATN decision "+dfa.decision+
											" exec LA(1)=="+ getLookaheadName(input) +
											", outerContext="+outerContext.toString(parser));

			state = computeStartState(dfa, outerContext, useContext);
		}

		int m = input.mark();
		int index = input.index();
		try {
			int alt = execDFA(dfa, input, index, state);
			if ( debug ) System.out.println("DFA after predictATN: "+dfa.toString(parser.getTokenNames(), parser.getRuleNames()));
			return alt;
		}
		finally {
			input.seek(index);
			input.release(m);
		}
	}

	protected SimulatorState getStartState(@NotNull DFA dfa,
										@NotNull TokenStream input,
										@NotNull ParserRuleContext outerContext,
										boolean useContext) {

		if (!useContext) {
			if (dfa.isPrecedenceDfa()) {
				// the start state for a precedence DFA depends on the current
				// parser precedence, and is provided by a DFA method.
				DFAState state = dfa.getPrecedenceStartState(parser.getPrecedence(), false);
				if (state == null) {
					return null;
				}

				return new SimulatorState(outerContext, state, false, outerContext);
			}
			else {
				if (dfa.s0.get() == null) {
					return null;
				}

				return new SimulatorState(outerContext, dfa.s0.get(), false, outerContext);
			}
		}

		if (!enable_global_context_dfa) {
			return null;
		}

		ParserRuleContext remainingContext = outerContext;
		assert outerContext != null;
		DFAState s0;
		if (dfa.isPrecedenceDfa()) {
			s0 = dfa.getPrecedenceStartState(parser.getPrecedence(), true);
		}
		else {
			s0 = dfa.s0full.get();
		}

		while (remainingContext != null && s0 != null && s0.isContextSensitive()) {
			remainingContext = skipTailCalls(remainingContext);
			s0 = s0.getContextTarget(getReturnState(remainingContext));
			if (remainingContext.isEmpty()) {
				assert s0 == null || !s0.isContextSensitive();
			}
			else {
				remainingContext = remainingContext.getParent();
			}
		}

		if (s0 == null) {
			return null;
		}

		return new SimulatorState(outerContext, s0, useContext, remainingContext);
	}

	protected int execDFA(@NotNull DFA dfa,
					   @NotNull TokenStream input, int startIndex,
					   @NotNull SimulatorState state)
    {
		ParserRuleContext outerContext = state.outerContext;
		if ( dfa_debug ) System.out.println("DFA decision "+dfa.decision+
											" exec LA(1)=="+ getLookaheadName(input) +
											", outerContext="+outerContext.toString(parser));
		if ( dfa_debug ) System.out.print(dfa.toString(parser.getTokenNames(), parser.getRuleNames()));
		DFAState acceptState = null;
		DFAState s = state.s0;

		int t = input.LA(1);
		ParserRuleContext remainingOuterContext = state.remainingOuterContext;

		while ( true ) {
			if ( dfa_debug ) System.out.println("DFA state "+s.stateNumber+" LA(1)=="+getLookaheadName(input));
			if ( state.useContext ) {
				while ( s.isContextSymbol(t) ) {
					DFAState next = null;
					if (remainingOuterContext != null) {
						remainingOuterContext = skipTailCalls(remainingOuterContext);
						next = s.getContextTarget(getReturnState(remainingOuterContext));
					}

					if ( next == null ) {
						// fail over to ATN
						SimulatorState initialState = new SimulatorState(state.outerContext, s, state.useContext, remainingOuterContext);
						return execATN(dfa, input, startIndex, initialState);
					}

					remainingOuterContext = remainingOuterContext.getParent();
					s = next;
				}
			}
			if ( s.isAcceptState ) {
				if ( s.predicates!=null ) {
					if ( dfa_debug ) System.out.println("accept "+s);
				}
				else {
					if ( dfa_debug ) System.out.println("accept; predict "+s.prediction +" in state "+s.stateNumber);
				}
				acceptState = s;
				// keep going unless we're at EOF or state only has one alt number
				// mentioned in configs; check if something else could match
				// TODO: don't we always stop? only lexer would keep going
				// TODO: v3 dfa don't do this.
				break;
			}

			// t is not updated if one of these states is reached
			assert !s.isAcceptState;

			// if no edge, pop over to ATN interpreter, update DFA and return
			DFAState target = getExistingTargetState(s, t);
			if ( target == null ) {
				if ( dfa_debug && t>=0 ) System.out.println("no edge for "+parser.getTokenNames()[t]);
				int alt;
				if ( dfa_debug ) {
					Interval interval = Interval.of(startIndex, parser.getInputStream().index());
					System.out.println("ATN exec upon "+
									   parser.getInputStream().getText(interval) +
									   " at DFA state "+s.stateNumber);
				}

				SimulatorState initialState = new SimulatorState(outerContext, s, state.useContext, remainingOuterContext);
				alt = execATN(dfa, input, startIndex, initialState);
				if ( dfa_debug ) {
					System.out.println("back from DFA update, alt="+alt+", dfa=\n"+dfa.toString(parser.getTokenNames(), parser.getRuleNames()));
					//dump(dfa);
				}
				// action already executed
				if ( dfa_debug ) System.out.println("DFA decision "+dfa.decision+
													" predicts "+alt);
				return alt; // we've updated DFA, exec'd action, and have our deepest answer
			}
			else if ( target == ERROR ) {
				SimulatorState errorState = new SimulatorState(outerContext, s, state.useContext, remainingOuterContext);
				return handleNoViableAlt(input, startIndex, errorState);
			}
			s = target;
			if (!s.isAcceptState && t != IntStream.EOF) {
				input.consume();
				t = input.LA(1);
			}
		}
//		if ( acceptState==null ) {
//			if ( debug ) System.out.println("!!! no viable alt in dfa");
//			return -1;
//		}

		if ( acceptState.configs.getConflictingAlts()!=null ) {
			if ( dfa.atnStartState instanceof DecisionState ) {
				if (!userWantsCtxSensitive ||
					!acceptState.configs.getDipsIntoOuterContext() ||
					(treat_sllk1_conflict_as_ambiguity && input.index() == startIndex))
				{
					// we don't report the ambiguity again
					//if ( !acceptState.configset.hasSemanticContext() ) {
					//	reportAmbiguity(dfa, acceptState, startIndex, input.index(), acceptState.configset.getConflictingAlts(), acceptState.configset);
					//}
				}
				else {
					assert !state.useContext;

					// Before attempting full context prediction, check to see if there are
					// disambiguating or validating predicates to evaluate which allow an
					// immediate decision
					BitSet conflictingAlts = null;
					if ( acceptState.predicates!=null ) {
						int conflictIndex = input.index();
						if (conflictIndex != startIndex) {
							input.seek(startIndex);
						}

						conflictingAlts = evalSemanticContext(s.predicates, outerContext, true);
						if ( conflictingAlts.cardinality() == 1 ) {
							return conflictingAlts.nextSetBit(0);
						}

						if (conflictIndex != startIndex) {
							// restore the index so reporting the fallback to full
							// context occurs with the index at the correct spot
							input.seek(conflictIndex);
						}
					}

					if (reportAmbiguities) {
						SimulatorState conflictState = new SimulatorState(outerContext, acceptState, state.useContext, remainingOuterContext);
						reportAttemptingFullContext(dfa, conflictingAlts, conflictState, startIndex, input.index());
					}

					input.seek(startIndex);
					return adaptivePredict(input, dfa.decision, outerContext, true);
				}
			}
		}

		// Before jumping to prediction, check to see if there are
		// disambiguating or validating predicates to evaluate
		if ( s.predicates != null ) {
			int stopIndex = input.index();
			if (startIndex != stopIndex) {
				input.seek(startIndex);
			}

			BitSet alts = evalSemanticContext(s.predicates, outerContext, reportAmbiguities && predictionMode == PredictionMode.LL_EXACT_AMBIG_DETECTION);
			switch (alts.cardinality()) {
			case 0:
				throw noViableAlt(input, outerContext, s.configs, startIndex);

			case 1:
				return alts.nextSetBit(0);

			default:
				// report ambiguity after predicate evaluation to make sure the correct
				// set of ambig alts is reported.
				if (startIndex != stopIndex) {
					input.seek(stopIndex);
				}

				reportAmbiguity(dfa, s, startIndex, stopIndex, predictionMode == PredictionMode.LL_EXACT_AMBIG_DETECTION, alts, s.configs);
				return alts.nextSetBit(0);
			}
		}

		if ( dfa_debug ) System.out.println("DFA decision "+dfa.decision+
											" predicts "+acceptState.prediction);
		return acceptState.prediction;
	}

	/** Performs ATN simulation to compute a predicted alternative based
	 *  upon the remaining input, but also updates the DFA cache to avoid
	 *  having to traverse the ATN again for the same input sequence.

	 There are some key conditions we're looking for after computing a new
	 set of ATN configs (proposed DFA state):
	       * if the set is empty, there is no viable alternative for current symbol
	       * does the state uniquely predict an alternative?
	       * does the state have a conflict that would prevent us from
	         putting it on the work list?
	       * if in non-greedy decision is there a config at a rule stop state?

	 We also have some key operations to do:
	       * add an edge from previous DFA state to potentially new DFA state, D,
	         upon current symbol but only if adding to work list, which means in all
	         cases except no viable alternative (and possibly non-greedy decisions?)
	       * collecting predicates and adding semantic context to DFA accept states
	       * adding rule context to context-sensitive DFA accept states
	       * consuming an input symbol
	       * reporting a conflict
	       * reporting an ambiguity
	       * reporting a context sensitivity
	       * reporting insufficient predicates

	 We should isolate those operations, which are side-effecting, to the
	 main work loop. We can isolate lots of code into other functions, but
	 they should be side effect free. They can return package that
	 indicates whether we should report something, whether we need to add a
	 DFA edge, whether we need to augment accept state with semantic
	 context or rule invocation context. Actually, it seems like we always
	 add predicates if they exist, so that can simply be done in the main
	 loop for any accept state creation or modification request.

	 cover these cases:
	    dead end
	    single alt
	    single alt + preds
	    conflict
	    conflict + preds

	 TODO: greedy + those

	 */
	protected int execATN(@NotNull DFA dfa,
					   @NotNull TokenStream input, int startIndex,
					   @NotNull SimulatorState initialState)
	{
		if ( debug ) System.out.println("execATN decision "+dfa.decision+" exec LA(1)=="+ getLookaheadName(input));

		final ParserRuleContext outerContext = initialState.outerContext;
		final boolean useContext = initialState.useContext;

		int t = input.LA(1);

		SimulatorState previous = initialState;

		PredictionContextCache contextCache = new PredictionContextCache();
		while (true) { // while more work
			SimulatorState nextState = computeReachSet(dfa, previous, t, contextCache);
			if (nextState == null) {
				addDFAEdge(previous.s0, input.LA(1), ERROR);
				return handleNoViableAlt(input, startIndex, previous);
			}

			DFAState D = nextState.s0;

			// predicted alt => accept state
			assert D.isAcceptState || getUniqueAlt(D.configs) == ATN.INVALID_ALT_NUMBER;
			// conflicted => accept state
			assert D.isAcceptState || D.configs.getConflictingAlts() == null;

			if (D.isAcceptState) {
				BitSet conflictingAlts = D.configs.getConflictingAlts();
				int predictedAlt = conflictingAlts == null ? getUniqueAlt(D.configs) : ATN.INVALID_ALT_NUMBER;
				if ( predictedAlt!=ATN.INVALID_ALT_NUMBER ) {
					if (optimize_ll1
						&& input.index() == startIndex
						&& !dfa.isPrecedenceDfa()
						&& nextState.outerContext == nextState.remainingOuterContext
						&& dfa.decision >= 0
						&& !D.configs.hasSemanticContext())
					{
						if (t >= 0 && t <= Short.MAX_VALUE) {
							int key = (dfa.decision << 16) + t;
							atn.LL1Table.put(key, predictedAlt);
						}
					}

					if (useContext && always_try_local_context) {
						reportContextSensitivity(dfa, predictedAlt, nextState, startIndex, input.index());
					}
				}

				predictedAlt = D.prediction;
//				int k = input.index() - startIndex + 1; // how much input we used
//				System.out.println("used k="+k);
				boolean attemptFullContext = conflictingAlts != null && userWantsCtxSensitive;
				if (attemptFullContext) {
					if (predictionMode == PredictionMode.LL_EXACT_AMBIG_DETECTION) {
						attemptFullContext = !useContext
							&& (D.configs.getDipsIntoOuterContext() || D.configs.getConflictingAlts().cardinality() > 2)
							&& (!treat_sllk1_conflict_as_ambiguity || input.index() != startIndex);
					}
					else {
						attemptFullContext = D.configs.getDipsIntoOuterContext()
							&& (!treat_sllk1_conflict_as_ambiguity || input.index() != startIndex);
					}
				}

				if ( D.configs.hasSemanticContext() ) {
					DFAState.PredPrediction[] predPredictions = D.predicates;
					if (predPredictions != null) {
						int conflictIndex = input.index();
						if (conflictIndex != startIndex) {
							input.seek(startIndex);
						}

						// use complete evaluation here if we'll want to retry with full context if still ambiguous
						conflictingAlts = evalSemanticContext(predPredictions, outerContext, attemptFullContext || reportAmbiguities);
						switch (conflictingAlts.cardinality()) {
						case 0:
							throw noViableAlt(input, outerContext, D.configs, startIndex);

						case 1:
							return conflictingAlts.nextSetBit(0);

						default:
							break;
						}

						if (conflictIndex != startIndex) {
							// restore the index so reporting the fallback to full
							// context occurs with the index at the correct spot
							input.seek(conflictIndex);
						}
					}
				}

				if (!attemptFullContext) {
					if (conflictingAlts != null) {
						if (reportAmbiguities && conflictingAlts.cardinality() > 1) {
							reportAmbiguity(dfa, D, startIndex, input.index(), predictionMode == PredictionMode.LL_EXACT_AMBIG_DETECTION, conflictingAlts, D.configs);
						}

						predictedAlt = conflictingAlts.nextSetBit(0);
					}

					return predictedAlt;
				}
				else {
					assert !useContext;
					assert D.isAcceptState;

					if ( debug ) System.out.println("RETRY with outerContext="+outerContext);
					SimulatorState fullContextState = computeStartState(dfa, outerContext, true);
					if (reportAmbiguities) {
						reportAttemptingFullContext(dfa, conflictingAlts, nextState, startIndex, input.index());
					}

					input.seek(startIndex);
					return execATN(dfa, input, startIndex, fullContextState);
				}
			}

			previous = nextState;

			if (t != IntStream.EOF) {
				input.consume();
				t = input.LA(1);
			}
		}
	}

	/**
	 * This method is used to improve the localization of error messages by
	 * choosing an alternative rather than throwing a
	 * {@link NoViableAltException} in particular prediction scenarios where the
	 * {@link #ERROR} state was reached during ATN simulation.
	 *
	 * <p>
	 * The default implementation of this method uses the following
	 * algorithm to identify an ATN configuration which successfully parsed the
	 * decision entry rule. Choosing such an alternative ensures that the
	 * {@link ParserRuleContext} returned by the calling rule will be complete
	 * and valid, and the syntax error will be reported later at a more
	 * localized location.</p>
	 *
	 * <ul>
	 * <li>If no configuration in {@code configs} reached the end of the
	 * decision rule, return {@link ATN#INVALID_ALT_NUMBER}.</li>
	 * <li>If all configurations in {@code configs} which reached the end of the
	 * decision rule predict the same alternative, return that alternative.</li>
	 * <li>If the configurations in {@code configs} which reached the end of the
	 * decision rule predict multiple alternatives (call this <em>S</em>),
	 * choose an alternative in the following order.
	 * <ol>
	 * <li>Filter the configurations in {@code configs} to only those
	 * configurations which remain viable after evaluating semantic predicates.
	 * If the set of these filtered configurations which also reached the end of
	 * the decision rule is not empty, return the minimum alternative
	 * represented in this set.</li>
	 * <li>Otherwise, choose the minimum alternative in <em>S</em>.</li>
	 * </ol>
	 * </li>
	 * </ul>
	 *
	 * <p>
	 * In some scenarios, the algorithm described above could predict an
	 * alternative which will result in a {@link FailedPredicateException} in
	 * parser. Specifically, this could occur if the <em>only</em> configuration
	 * capable of successfully parsing to the end of the decision rule is
	 * blocked by a semantic predicate. By choosing this alternative within
	 * {@link #adaptivePredict} instead of throwing a
	 * {@link NoViableAltException}, the resulting
	 * {@link FailedPredicateException} in the parser will identify the specific
	 * predicate which is preventing the parser from successfully parsing the
	 * decision rule, which helps developers identify and correct logic errors
	 * in semantic predicates.
	 * </p>
	 *
	 * @param input The input {@link TokenStream}
	 * @param startIndex The start index for the current prediction, which is
	 * the input index where any semantic context in {@code configs} should be
	 * evaluated
	 * @param previous The ATN simulation state immediately before the
	 * {@link #ERROR} state was reached
	 *
	 * @return The value to return from {@link #adaptivePredict}, or
	 * {@link ATN#INVALID_ALT_NUMBER} if a suitable alternative was not
	 * identified and {@link #adaptivePredict} should report an error instead.
	 */
	protected int handleNoViableAlt(@NotNull TokenStream input, int startIndex, @NotNull SimulatorState previous) {
		if (previous.s0 != null) {
			BitSet alts = new BitSet();
			int maxAlt = 0;
			for (ATNConfig config : previous.s0.configs) {
				if (config.getReachesIntoOuterContext() || config.getState() instanceof RuleStopState) {
					alts.set(config.getAlt());
					maxAlt = Math.max(maxAlt, config.getAlt());
				}
			}

			switch (alts.cardinality()) {
			case 0:
				break;

			case 1:
				return alts.nextSetBit(0);

			default:
				if (!previous.s0.configs.hasSemanticContext()) {
					// configs doesn't contain any predicates, so the predicate
					// filtering code below would be pointless
					return alts.nextSetBit(0);
				}

				/*
				 * Try to find a configuration set that not only dipped into the outer
				 * context, but also isn't eliminated by a predicate.
				 */
				ATNConfigSet filteredConfigs = new ATNConfigSet();
				for (ATNConfig config : previous.s0.configs) {
					if (config.getReachesIntoOuterContext() || config.getState() instanceof RuleStopState) {
						filteredConfigs.add(config);
					}
				}

				/* The following code blocks are adapted from predicateDFAState with
				 * the following key changes.
				 *
				 *  1. The code operates on an ATNConfigSet rather than a DFAState.
				 *  2. Predicates are collected for all alternatives represented in
				 *     filteredConfigs, rather than restricting the evaluation to
				 *     conflicting and/or unique configurations.
				 */
				SemanticContext[] altToPred = getPredsForAmbigAlts(alts, filteredConfigs, maxAlt);
				if (altToPred != null) {
					DFAState.PredPrediction[] predicates = getPredicatePredictions(alts, altToPred);
					if (predicates != null) {
						int stopIndex = input.index();
						try {
							input.seek(startIndex);
							BitSet filteredAlts = evalSemanticContext(predicates, previous.outerContext, false);
							if (!filteredAlts.isEmpty()) {
								return filteredAlts.nextSetBit(0);
							}
						}
						finally {
							input.seek(stopIndex);
						}
					}
				}

				return alts.nextSetBit(0);
			}
		}

		throw noViableAlt(input, previous.outerContext, previous.s0.configs, startIndex);
	}

	protected SimulatorState computeReachSet(DFA dfa, SimulatorState previous, int t, PredictionContextCache contextCache) {
		final boolean useContext = previous.useContext;
		ParserRuleContext remainingGlobalContext = previous.remainingOuterContext;

		DFAState s = previous.s0;
		if ( useContext ) {
			while ( s.isContextSymbol(t) ) {
				DFAState next = null;
				if (remainingGlobalContext != null) {
					remainingGlobalContext = skipTailCalls(remainingGlobalContext);
					next = s.getContextTarget(getReturnState(remainingGlobalContext));
				}

				if ( next == null ) {
					break;
				}

				remainingGlobalContext = remainingGlobalContext.getParent();
				s = next;
			}
		}

		assert !s.isAcceptState;
		if ( s.isAcceptState ) {
			return new SimulatorState(previous.outerContext, s, useContext, remainingGlobalContext);
		}

		final DFAState s0 = s;

		DFAState target = getExistingTargetState(s0, t);
		if (target == null) {
			Tuple2<DFAState, ParserRuleContext> result = computeTargetState(dfa, s0, remainingGlobalContext, t, useContext, contextCache);
			target = result.getItem1();
			remainingGlobalContext = result.getItem2();
		}

		if (target == ERROR) {
			return null;
		}

		assert !useContext || !target.configs.getDipsIntoOuterContext();
		return new SimulatorState(previous.outerContext, target, useContext, remainingGlobalContext);
	}

	/**
	 * Get an existing target state for an edge in the DFA. If the target state
	 * for the edge has not yet been computed or is otherwise not available,
	 * this method returns {@code null}.
	 *
	 * @param s The current DFA state
	 * @param t The next input symbol
	 * @return The existing target DFA state for the given input symbol
	 * {@code t}, or {@code null} if the target state for this edge is not
	 * already cached
	 */
	@Nullable
	protected DFAState getExistingTargetState(@NotNull DFAState s, int t) {
		return s.getTarget(t);
	}

	/**
	 * Compute a target state for an edge in the DFA, and attempt to add the
	 * computed state and corresponding edge to the DFA.
	 *
	 * @param dfa
	 * @param s The current DFA state
	 * @param remainingGlobalContext
	 * @param t The next input symbol
	 * @param useContext
	 * @param contextCache
	 *
	 * @return The computed target DFA state for the given input symbol
	 * {@code t}. If {@code t} does not lead to a valid DFA state, this method
	 * returns {@link #ERROR}.
	 */
	@NotNull
	protected Tuple2<DFAState, ParserRuleContext> computeTargetState(@NotNull DFA dfa, @NotNull DFAState s, ParserRuleContext remainingGlobalContext, int t, boolean useContext, PredictionContextCache contextCache) {
		List<ATNConfig> closureConfigs = new ArrayList<ATNConfig>(s.configs);
		IntegerList contextElements = null;
		ATNConfigSet reach = new ATNConfigSet();
		boolean stepIntoGlobal;
		do {
			boolean hasMoreContext = !useContext || remainingGlobalContext != null;
			if (!hasMoreContext) {
				reach.setOutermostConfigSet(true);
			}

			ATNConfigSet reachIntermediate = new ATNConfigSet();

			/* Configurations already in a rule stop state indicate reaching the end
			 * of the decision rule (local context) or end of the start rule (full
			 * context). Once reached, these configurations are never updated by a
			 * closure operation, so they are handled separately for the performance
			 * advantage of having a smaller intermediate set when calling closure.
			 *
			 * For full-context reach operations, separate handling is required to
			 * ensure that the alternative matching the longest overall sequence is
			 * chosen when multiple such configurations can match the input.
			 */
			List<ATNConfig> skippedStopStates = null;

			for (ATNConfig c : closureConfigs) {
				if ( debug ) System.out.println("testing "+getTokenName(t)+" at "+c.toString());

				if (c.getState() instanceof RuleStopState) {
					assert c.getContext().isEmpty();
					if (useContext && !c.getReachesIntoOuterContext() || t == IntStream.EOF) {
						if (skippedStopStates == null) {
							skippedStopStates = new ArrayList<ATNConfig>();
						}

						skippedStopStates.add(c);
					}

					continue;
				}

				int n = c.getState().getNumberOfOptimizedTransitions();
				for (int ti=0; ti<n; ti++) {               // for each optimized transition
					Transition trans = c.getState().getOptimizedTransition(ti);
					ATNState target = getReachableTarget(c, trans, t);
					if ( target!=null ) {
						reachIntermediate.add(c.transform(target, false), contextCache);
					}
				}
			}


			/* This block optimizes the reach operation for intermediate sets which
			 * trivially indicate a termination state for the overall
			 * adaptivePredict operation.
			 *
			 * The conditions assume that intermediate
			 * contains all configurations relevant to the reach set, but this
			 * condition is not true when one or more configurations have been
			 * withheld in skippedStopStates, or when the current symbol is EOF.
			 */
			if (optimize_unique_closure && skippedStopStates == null && t != Token.EOF && reachIntermediate.getUniqueAlt() != ATN.INVALID_ALT_NUMBER) {
				reachIntermediate.setOutermostConfigSet(reach.isOutermostConfigSet());
				reach = reachIntermediate;
				break;
			}

			/* If the reach set could not be trivially determined, perform a closure
			 * operation on the intermediate set to compute its initial value.
			 */
			final boolean collectPredicates = false;
			boolean treatEofAsEpsilon = t == Token.EOF;
			closure(reachIntermediate, reach, collectPredicates, hasMoreContext, contextCache, treatEofAsEpsilon);
			stepIntoGlobal = reach.getDipsIntoOuterContext();

			if (t == IntStream.EOF) {
				/* After consuming EOF no additional input is possible, so we are
				 * only interested in configurations which reached the end of the
				 * decision rule (local context) or end of the start rule (full
				 * context). Update reach to contain only these configurations. This
				 * handles both explicit EOF transitions in the grammar and implicit
				 * EOF transitions following the end of the decision or start rule.
				 *
				 * This is handled before the configurations in skippedStopStates,
				 * because any configurations potentially added from that list are
				 * already guaranteed to meet this condition whether or not it's
				 * required.
				 */
				reach = removeAllConfigsNotInRuleStopState(reach, contextCache);
			}

			/* If skippedStopStates is not null, then it contains at least one
			 * configuration. For full-context reach operations, these
			 * configurations reached the end of the start rule, in which case we
			 * only add them back to reach if no configuration during the current
			 * closure operation reached such a state. This ensures adaptivePredict
			 * chooses an alternative matching the longest overall sequence when
			 * multiple alternatives are viable.
			 */
			if (skippedStopStates != null && (!useContext || !PredictionMode.hasConfigInRuleStopState(reach))) {
				assert !skippedStopStates.isEmpty();
				for (ATNConfig c : skippedStopStates) {
					reach.add(c, contextCache);
				}
			}

			if (useContext && stepIntoGlobal) {
				reach.clear();

				remainingGlobalContext = skipTailCalls(remainingGlobalContext);
				int nextContextElement = getReturnState(remainingGlobalContext);
				if (contextElements == null) {
					contextElements = new IntegerList();
				}

				if (remainingGlobalContext.isEmpty()) {
					remainingGlobalContext = null;
				} else {
					remainingGlobalContext = remainingGlobalContext.getParent();
				}

				contextElements.add(nextContextElement);
				if (nextContextElement != PredictionContext.EMPTY_FULL_STATE_KEY) {
					for (int i = 0; i < closureConfigs.size(); i++) {
						closureConfigs.set(i, closureConfigs.get(i).appendContext(nextContextElement, contextCache));
					}
				}
			}
		} while (useContext && stepIntoGlobal);

		if (reach.isEmpty()) {
			addDFAEdge(s, t, ERROR);
			return Tuple.create(ERROR, remainingGlobalContext);
		}

		DFAState result = addDFAEdge(dfa, s, t, contextElements, reach, contextCache);
		return Tuple.create(result, remainingGlobalContext);
	}

	/**
	 * Return a configuration set containing only the configurations from
	 * {@code configs} which are in a {@link RuleStopState}. If all
	 * configurations in {@code configs} are already in a rule stop state, this
	 * method simply returns {@code configs}.
	 *
	 * @param configs the configuration set to update
	 * @param contextCache the {@link PredictionContext} cache
	 *
	 * @return {@code configs} if all configurations in {@code configs} are in a
	 * rule stop state, otherwise return a new configuration set containing only
	 * the configurations from {@code configs} which are in a rule stop state
	 */
	@NotNull
	protected ATNConfigSet removeAllConfigsNotInRuleStopState(@NotNull ATNConfigSet configs, PredictionContextCache contextCache) {
		if (PredictionMode.allConfigsInRuleStopStates(configs)) {
			return configs;
		}

		ATNConfigSet result = new ATNConfigSet();
		for (ATNConfig config : configs) {
			if (!(config.getState() instanceof RuleStopState)) {
				continue;
			}

			result.add(config, contextCache);
		}

		return result;
	}

	@NotNull
	protected SimulatorState computeStartState(DFA dfa,
											ParserRuleContext globalContext,
											boolean useContext)
	{
		DFAState s0 =
			dfa.isPrecedenceDfa() ? dfa.getPrecedenceStartState(parser.getPrecedence(), useContext) :
			useContext ? dfa.s0full.get() :
			dfa.s0.get();

		if (s0 != null) {
			if (!useContext) {
				return new SimulatorState(globalContext, s0, useContext, globalContext);
			}

			s0.setContextSensitive(atn);
		}

		final int decision = dfa.decision;
		@NotNull
		final ATNState p = dfa.atnStartState;

		int previousContext = 0;
		ParserRuleContext remainingGlobalContext = globalContext;
		PredictionContext initialContext = useContext ? PredictionContext.EMPTY_FULL : PredictionContext.EMPTY_LOCAL; // always at least the implicit call to start rule
		PredictionContextCache contextCache = new PredictionContextCache();
		if (useContext) {
			if (!enable_global_context_dfa) {
				while (remainingGlobalContext != null) {
					if (remainingGlobalContext.isEmpty()) {
						previousContext = PredictionContext.EMPTY_FULL_STATE_KEY;
						remainingGlobalContext = null;
					}
					else {
						previousContext = getReturnState(remainingGlobalContext);
						initialContext = initialContext.appendContext(previousContext, contextCache);
						remainingGlobalContext = remainingGlobalContext.getParent();
					}
				}
			}

			while (s0 != null && s0.isContextSensitive() && remainingGlobalContext != null) {
				DFAState next;
				remainingGlobalContext = skipTailCalls(remainingGlobalContext);
				if (remainingGlobalContext.isEmpty()) {
					next = s0.getContextTarget(PredictionContext.EMPTY_FULL_STATE_KEY);
					previousContext = PredictionContext.EMPTY_FULL_STATE_KEY;
					remainingGlobalContext = null;
				}
				else {
					previousContext = getReturnState(remainingGlobalContext);
					next = s0.getContextTarget(previousContext);
					initialContext = initialContext.appendContext(previousContext, contextCache);
					remainingGlobalContext = remainingGlobalContext.getParent();
				}

				if (next == null) {
					break;
				}

				s0 = next;
			}
		}

		if (s0 != null && !s0.isContextSensitive()) {
			return new SimulatorState(globalContext, s0, useContext, remainingGlobalContext);
		}

		ATNConfigSet configs = new ATNConfigSet();
		while (true) {
			ATNConfigSet reachIntermediate = new ATNConfigSet();
			int n = p.getNumberOfTransitions();
			for (int ti=0; ti<n; ti++) {
				// for each transition
				ATNState target = p.transition(ti).target;
				reachIntermediate.add(ATNConfig.create(target, ti + 1, initialContext));
			}

			boolean hasMoreContext = remainingGlobalContext != null;
			if (!hasMoreContext) {
				configs.setOutermostConfigSet(true);
			}

			final boolean collectPredicates = true;
			closure(reachIntermediate, configs, collectPredicates, hasMoreContext, contextCache, false);
			boolean stepIntoGlobal = configs.getDipsIntoOuterContext();

			DFAState next;
			if (useContext && !enable_global_context_dfa) {
				s0 = addDFAState(dfa, configs, contextCache);
				break;
			}
			else if (s0 == null) {
				if (!dfa.isPrecedenceDfa() && dfa.atnStartState instanceof StarLoopEntryState) {
					if (((StarLoopEntryState)dfa.atnStartState).precedenceRuleDecision) {
						dfa.setPrecedenceDfa(true);
					}
				}

				if (!dfa.isPrecedenceDfa()) {
					AtomicReference<DFAState> reference = useContext ? dfa.s0full : dfa.s0;
					next = addDFAState(dfa, configs, contextCache);
					if (!reference.compareAndSet(null, next)) {
						next = reference.get();
					}
				}
				else {
					/* If this is a precedence DFA, we use applyPrecedenceFilter
					 * to convert the computed start state to a precedence start
					 * state. We then use DFA.setPrecedenceStartState to set the
					 * appropriate start state for the precedence level rather
					 * than simply setting DFA.s0.
					 */
					configs = applyPrecedenceFilter(configs, globalContext, contextCache);
					next = addDFAState(dfa, configs, contextCache);
					dfa.setPrecedenceStartState(parser.getPrecedence(), useContext, next);
				}
			}
			else {
				if (dfa.isPrecedenceDfa()) {
					configs = applyPrecedenceFilter(configs, globalContext, contextCache);
				}

				next = addDFAState(dfa, configs, contextCache);
				s0.setContextTarget(previousContext, next);
			}

			s0 = next;

			if (!useContext || !stepIntoGlobal) {
				break;
			}

			// TODO: make sure it distinguishes empty stack states
			next.setContextSensitive(atn);

			configs.clear();
			remainingGlobalContext = skipTailCalls(remainingGlobalContext);
			int nextContextElement = getReturnState(remainingGlobalContext);

			if (remainingGlobalContext.isEmpty()) {
				remainingGlobalContext = null;
			} else {
				remainingGlobalContext = remainingGlobalContext.getParent();
			}

			if (nextContextElement != PredictionContext.EMPTY_FULL_STATE_KEY) {
				initialContext = initialContext.appendContext(nextContextElement, contextCache);
			}

			previousContext = nextContextElement;
		}

		return new SimulatorState(globalContext, s0, useContext, remainingGlobalContext);
	}

	/**
	 * This method transforms the start state computed by
	 * {@link #computeStartState} to the special start state used by a
	 * precedence DFA for a particular precedence value. The transformation
	 * process applies the following changes to the start state's configuration
	 * set.
	 *
	 * <ol>
	 * <li>Evaluate the precedence predicates for each configuration using
	 * {@link SemanticContext#evalPrecedence}.</li>
	 * <li>Remove all configurations which predict an alternative greater than
	 * 1, for which another configuration that predicts alternative 1 is in the
	 * same ATN state with the same prediction context. This transformation is
	 * valid for the following reasons:
	 * <ul>
	 * <li>The closure block cannot contain any epsilon transitions which bypass
	 * the body of the closure, so all states reachable via alternative 1 are
	 * part of the precedence alternatives of the transformed left-recursive
	 * rule.</li>
	 * <li>The "primary" portion of a left recursive rule cannot contain an
	 * epsilon transition, so the only way an alternative other than 1 can exist
	 * in a state that is also reachable via alternative 1 is by nesting calls
	 * to the left-recursive rule, with the outer calls not being at the
	 * preferred precedence level.</li>
	 * </ul>
	 * </li>
	 * </ol>
	 *
	 * <p>
	 * The prediction context must be considered by this filter to address
	 * situations like the following.
	 * </p>
	 * <code>
	 * <pre>
	 * grammar TA;
	 * prog: statement* EOF;
	 * statement: letterA | statement letterA 'b' ;
	 * letterA: 'a';
	 * </pre>
	 * </code>
	 * <p>
	 * If the above grammar, the ATN state immediately before the token
	 * reference {@code 'a'} in {@code letterA} is reachable from the left edge
	 * of both the primary and closure blocks of the left-recursive rule
	 * {@code statement}. The prediction context associated with each of these
	 * configurations distinguishes between them, and prevents the alternative
	 * which stepped out to {@code prog} (and then back in to {@code statement}
	 * from being eliminated by the filter.
	 * </p>
	 *
	 * @param configs The configuration set computed by
	 * {@link #computeStartState} as the start state for the DFA.
	 * @return The transformed configuration set representing the start state
	 * for a precedence DFA at a particular precedence level (determined by
	 * calling {@link Parser#getPrecedence}).
	 */
	@NotNull
	protected ATNConfigSet applyPrecedenceFilter(@NotNull ATNConfigSet configs, ParserRuleContext globalContext, PredictionContextCache contextCache) {
		Map<Integer, PredictionContext> statesFromAlt1 = new HashMap<Integer, PredictionContext>();
		ATNConfigSet configSet = new ATNConfigSet();
		for (ATNConfig config : configs) {
			// handle alt 1 first
			if (config.getAlt() != 1) {
				continue;
			}

			SemanticContext updatedContext = config.getSemanticContext().evalPrecedence(parser, globalContext);
			if (updatedContext == null) {
				// the configuration was eliminated
				continue;
			}

			statesFromAlt1.put(config.getState().stateNumber, config.getContext());
			if (updatedContext != config.getSemanticContext()) {
				configSet.add(config.transform(config.getState(), updatedContext, false), contextCache);
			}
			else {
				configSet.add(config, contextCache);
			}
		}

		for (ATNConfig config : configs) {
			if (config.getAlt() == 1) {
				// already handled
				continue;
			}

			/* In the future, this elimination step could be updated to also
			 * filter the prediction context for alternatives predicting alt>1
			 * (basically a graph subtraction algorithm).
			 */
			PredictionContext context = statesFromAlt1.get(config.getState().stateNumber);
			if (context != null && context.equals(config.getContext())) {
				// eliminated
				continue;
			}

			configSet.add(config, contextCache);
		}

		return configSet;
	}

	@Nullable
	protected ATNState getReachableTarget(@NotNull ATNConfig source, @NotNull Transition trans, int ttype) {
		if (trans.matches(ttype, 0, atn.maxTokenType)) {
			return trans.target;
		}

		return null;
	}

	/** collect and set D's semantic context */
	protected DFAState.PredPrediction[] predicateDFAState(DFAState D,
													   ATNConfigSet configs,
													   int nalts)
	{
		BitSet conflictingAlts = getConflictingAltsFromConfigSet(configs);
		if ( debug ) System.out.println("predicateDFAState "+D);
		SemanticContext[] altToPred = getPredsForAmbigAlts(conflictingAlts, configs, nalts);
		// altToPred[uniqueAlt] is now our validating predicate (if any)
		DFAState.PredPrediction[] predPredictions = null;
		if ( altToPred!=null ) {
			// we have a validating predicate; test it
			// Update DFA so reach becomes accept state with predicate
			predPredictions = getPredicatePredictions(conflictingAlts, altToPred);
			D.predicates = predPredictions;
			D.prediction = ATN.INVALID_ALT_NUMBER; // make sure we use preds
		}
		return predPredictions;
	}

	protected SemanticContext[] getPredsForAmbigAlts(@NotNull BitSet ambigAlts,
												  @NotNull ATNConfigSet configs,
												  int nalts)
	{
		// REACH=[1|1|[]|0:0, 1|2|[]|0:1]

		/* altToPred starts as an array of all null contexts. The entry at index i
		 * corresponds to alternative i. altToPred[i] may have one of three values:
		 *   1. null: no ATNConfig c is found such that c.alt==i
		 *   2. SemanticContext.NONE: At least one ATNConfig c exists such that
		 *      c.alt==i and c.semanticContext==SemanticContext.NONE. In other words,
		 *      alt i has at least one unpredicated config.
		 *   3. Non-NONE Semantic Context: There exists at least one, and for all
		 *      ATNConfig c such that c.alt==i, c.semanticContext!=SemanticContext.NONE.
		 *
		 * From this, it is clear that NONE||anything==NONE.
		 */
		SemanticContext[] altToPred = new SemanticContext[nalts +1];
		int n = altToPred.length;
		for (ATNConfig c : configs) {
			if ( ambigAlts.get(c.getAlt()) ) {
				altToPred[c.getAlt()] = SemanticContext.or(altToPred[c.getAlt()], c.getSemanticContext());
			}
		}

		int nPredAlts = 0;
		for (int i = 0; i < n; i++) {
			if (altToPred[i] == null) {
				altToPred[i] = SemanticContext.NONE;
			}
			else if (altToPred[i] != SemanticContext.NONE) {
				nPredAlts++;
			}
		}

		// nonambig alts are null in altToPred
		if ( nPredAlts==0 ) altToPred = null;
		if ( debug ) System.out.println("getPredsForAmbigAlts result "+Arrays.toString(altToPred));
		return altToPred;
	}

<<<<<<< HEAD
	protected DFAState.PredPrediction[] getPredicatePredictions(BitSet ambigAlts, SemanticContext[] altToPred) {
		List<DFAState.PredPrediction> pairs = new ArrayList<DFAState.PredPrediction>();
		boolean containsPredicate = false;
		for (int i = 1; i < altToPred.length; i++) {
			SemanticContext pred = altToPred[i];

			// unpredicated is indicated by SemanticContext.NONE
			assert pred != null;

			// find first unpredicated but ambig alternative, if any.
			// Only ambiguous alternatives will have SemanticContext.NONE.
			// Any unambig alts or ambig naked alts after first ambig naked are ignored
			// (null, i) means alt i is the default prediction
			// if no (null, i), then no default prediction.
			if (ambigAlts!=null && ambigAlts.get(i) && pred==SemanticContext.NONE) {
				pairs.add(new DFAState.PredPrediction(null, i));
=======
	/** Walk the list of configurations and split them according to
	 *  those that have preds evaluating to true/false.  If no pred, assume
	 *  true pred and include in succeeded set.  Returns Pair of sets.
	 *
	 *  Create a new set so as not to alter the incoming parameter.
	 *
	 *  Assumption: the input stream has been restored to the starting point
	 *  prediction, which is where predicates need to evaluate.
 	 */
	protected Pair<ATNConfigSet,ATNConfigSet> splitAccordingToSemanticValidity(
		ATNConfigSet configs,
		ParserRuleContext outerContext)
	{
		ATNConfigSet succeeded = new ATNConfigSet(configs.fullCtx);
		ATNConfigSet failed = new ATNConfigSet(configs.fullCtx);
		for (ATNConfig c : configs) {
			if ( c.semanticContext!=SemanticContext.NONE ) {
				boolean predicateEvaluationResult = evalSemanticContext(c.semanticContext, outerContext, c.alt, configs.fullCtx);
				if ( predicateEvaluationResult ) {
					succeeded.add(c);
				}
				else {
					failed.add(c);
				}
>>>>>>> a87d3ace
			}
			else if ( pred!=SemanticContext.NONE ) {
				containsPredicate = true;
				pairs.add(new DFAState.PredPrediction(pred, i));
			}
		}

		if ( !containsPredicate ) {
			return null;
		}

//		System.out.println(Arrays.toString(altToPred)+"->"+pairs);
		return pairs.toArray(new DFAState.PredPrediction[pairs.size()]);
	}

	/** Look through a list of predicate/alt pairs, returning alts for the
	 *  pairs that win. A {@code null} predicate indicates an alt containing an
	 *  unpredicated config which behaves as "always true."
	 */
	protected BitSet evalSemanticContext(@NotNull DFAState.PredPrediction[] predPredictions,
										   ParserRuleContext outerContext,
										   boolean complete)
	{
		BitSet predictions = new BitSet();
		for (DFAState.PredPrediction pair : predPredictions) {
			if ( pair.pred==null ) {
				predictions.set(pair.alt);
				if (!complete) {
					break;
				}

				continue;
			}

<<<<<<< HEAD
			boolean evaluatedResult = pair.pred.eval(parser, outerContext);
=======
			boolean fullCtx = false; // in dfa
			boolean predicateEvaluationResult = evalSemanticContext(pair.pred, outerContext, pair.alt, fullCtx);
>>>>>>> a87d3ace
			if ( debug || dfa_debug ) {
				System.out.println("eval pred "+pair+"="+evaluatedResult);
			}

			if ( evaluatedResult ) {
				if ( debug || dfa_debug ) System.out.println("PREDICT "+pair.alt);
				predictions.set(pair.alt);
				if (!complete) {
					break;
				}
			}
		}

		return predictions;
	}

	/**
	 * Evaluate a semantic context within a specific parser context.
	 *
	 * <p>
	 * This method might not be called for every semantic context evaluated
	 * during the prediction process. In particular, the following restrictions
	 * are allowed:</p>
	 *
	 * <ul>
	 * <li>Precedence predicates (represented by
	 * {@link SemanticContext.PrecedencePredicate}) may or may not be evaluated
	 * through this method.</li>
	 * <li>Operator predicates (represented by {@link SemanticContext.AND} and
	 * {@link SemanticContext.OR}) may be evaluated as a single semantic
	 * context, rather than evaluating the operands individually.
	 * Implementations which require evaluation results from individual
	 * predicates should override this method to explicitly handle evaluation of
	 * the operands within operator predicates.</li>
	 * </ul>
	 *
	 * @param pred The semantic context to evaluate
	 * @param parserCallStack The parser context in which to evaluate the
	 * semantic context
	 * @param alt The alternative which is guarded by {@code pred}
	 * @param fullCtx {@code true} if the evaluation is occurring during LL
	 * prediction; otherwise, {@code false} if the evaluation is occurring
	 * during SLL prediction
	 */
	protected boolean evalSemanticContext(@NotNull SemanticContext pred, ParserRuleContext parserCallStack, int alt, boolean fullCtx) {
		return pred.eval(parser, parserCallStack);
	}

	/* TODO: If we are doing predicates, there is no point in pursuing
		 closure operations if we reach a DFA state that uniquely predicts
		 alternative. We will not be caching that DFA state and it is a
		 waste to pursue the closure. Might have to advance when we do
		 ambig detection thought :(
		  */

	protected void closure(ATNConfigSet sourceConfigs,
						   @NotNull ATNConfigSet configs,
						   boolean collectPredicates,
						   boolean hasMoreContext,
						   @Nullable PredictionContextCache contextCache,
						   boolean treatEofAsEpsilon)
	{
		if (contextCache == null) {
			contextCache = PredictionContextCache.UNCACHED;
		}

		ATNConfigSet currentConfigs = sourceConfigs;
		Set<ATNConfig> closureBusy = new HashSet<ATNConfig>();
		while (currentConfigs.size() > 0) {
			ATNConfigSet intermediate = new ATNConfigSet();
			for (ATNConfig config : currentConfigs) {
				closure(config, configs, intermediate, closureBusy, collectPredicates, hasMoreContext, contextCache, 0, treatEofAsEpsilon);
			}

			currentConfigs = intermediate;
		}
	}

	protected void closure(@NotNull ATNConfig config,
						   @NotNull ATNConfigSet configs,
						   @Nullable ATNConfigSet intermediate,
						   @NotNull Set<ATNConfig> closureBusy,
						   boolean collectPredicates,
						   boolean hasMoreContexts,
						   @NotNull PredictionContextCache contextCache,
						   int depth,
						   boolean treatEofAsEpsilon)
	{
		if ( debug ) System.out.println("closure("+config.toString(parser,true)+")");

		if ( config.getState() instanceof RuleStopState ) {
			// We hit rule end. If we have context info, use it
			if ( !config.getContext().isEmpty() ) {
				boolean hasEmpty = config.getContext().hasEmpty();
				int nonEmptySize = config.getContext().size() - (hasEmpty ? 1 : 0);
				for (int i = 0; i < nonEmptySize; i++) {
					PredictionContext newContext = config.getContext().getParent(i); // "pop" return state
					ATNState returnState = atn.states.get(config.getContext().getReturnState(i));
					ATNConfig c = ATNConfig.create(returnState, config.getAlt(), newContext, config.getSemanticContext());
					// While we have context to pop back from, we may have
					// gotten that context AFTER having fallen off a rule.
					// Make sure we track that we are now out of context.
					c.setOuterContextDepth(config.getOuterContextDepth());
					assert depth > Integer.MIN_VALUE;
					closure(c, configs, intermediate, closureBusy, collectPredicates, hasMoreContexts, contextCache, depth - 1, treatEofAsEpsilon);
				}

				if (!hasEmpty || !hasMoreContexts) {
					return;
				}

				config = config.transform(config.getState(), PredictionContext.EMPTY_LOCAL, false);
			}
			else if (!hasMoreContexts) {
				configs.add(config, contextCache);
				return;
			}
			else {
				// else if we have no context info, just chase follow links (if greedy)
				if ( debug ) System.out.println("FALLING off rule "+
												getRuleName(config.getState().ruleIndex));

				if (config.getContext() == PredictionContext.EMPTY_FULL) {
					// no need to keep full context overhead when we step out
					config = config.transform(config.getState(), PredictionContext.EMPTY_LOCAL, false);
				}
			}
		}

		ATNState p = config.getState();
		// optimization
		if ( !p.onlyHasEpsilonTransitions() ) {
            configs.add(config, contextCache);
			// make sure to not return here, because EOF transitions can act as
			// both epsilon transitions and non-epsilon transitions.
            if ( debug ) System.out.println("added config "+configs);
        }

        for (int i=0; i<p.getNumberOfOptimizedTransitions(); i++) {
            Transition t = p.getOptimizedTransition(i);
            boolean continueCollecting =
				!(t instanceof ActionTransition) && collectPredicates;
            ATNConfig c = getEpsilonTarget(config, t, continueCollecting, depth == 0, contextCache, treatEofAsEpsilon);
			if ( c!=null ) {
				if (t instanceof RuleTransition) {
					if (intermediate != null && !collectPredicates) {
						intermediate.add(c, contextCache);
						continue;
					}
				}

				if (!t.isEpsilon() && !closureBusy.add(c)) {
					// avoid infinite recursion for EOF* and EOF+
					continue;
				}

				int newDepth = depth;
				if ( config.getState() instanceof RuleStopState ) {
					// target fell off end of rule; mark resulting c as having dipped into outer context
					// We can't get here if incoming config was rule stop and we had context
					// track how far we dip into outer context.  Might
					// come in handy and we avoid evaluating context dependent
					// preds if this is > 0.

					if (!closureBusy.add(c)) {
						// avoid infinite recursion for right-recursive rules
						continue;
					}

					c.setOuterContextDepth(c.getOuterContextDepth() + 1);

					assert newDepth > Integer.MIN_VALUE;
					newDepth--;
					if ( debug ) System.out.println("dips into outer ctx: "+c);
				}
				else if (t instanceof RuleTransition) {
					if (optimize_tail_calls && ((RuleTransition)t).optimizedTailCall && (!tail_call_preserves_sll || !PredictionContext.isEmptyLocal(config.getContext()))) {
						assert c.getContext() == config.getContext();
						if (newDepth == 0) {
							// the pop/push of a tail call would keep the depth
							// constant, except we latch if it goes negative
							newDepth--;
							if (!tail_call_preserves_sll && PredictionContext.isEmptyLocal(config.getContext())) {
								// make sure the SLL config "dips into the outer context" or prediction may not fall back to LL on conflict
								c.setOuterContextDepth(c.getOuterContextDepth() + 1);
							}
						}
					}
					else {
						// latch when newDepth goes negative - once we step out of the entry context we can't return
						if (newDepth >= 0) {
							newDepth++;
						}
					}
				}

				closure(c, configs, intermediate, closureBusy, continueCollecting, hasMoreContexts, contextCache, newDepth, treatEofAsEpsilon);
			}
		}
	}

	@NotNull
	public String getRuleName(int index) {
		if ( parser!=null && index>=0 ) return parser.getRuleNames()[index];
		return "<rule "+index+">";
	}

	@Nullable
	protected ATNConfig getEpsilonTarget(@NotNull ATNConfig config, @NotNull Transition t, boolean collectPredicates, boolean inContext, PredictionContextCache contextCache, boolean treatEofAsEpsilon) {
		switch (t.getSerializationType()) {
		case Transition.RULE:
			return ruleTransition(config, (RuleTransition)t, contextCache);

		case Transition.PRECEDENCE:
			return precedenceTransition(config, (PrecedencePredicateTransition)t, collectPredicates, inContext);

		case Transition.PREDICATE:
			return predTransition(config, (PredicateTransition)t, collectPredicates, inContext);

		case Transition.ACTION:
			return actionTransition(config, (ActionTransition)t);

		case Transition.EPSILON:
			return config.transform(t.target, false);

		case Transition.ATOM:
		case Transition.RANGE:
		case Transition.SET:
			// EOF transitions act like epsilon transitions after the first EOF
			// transition is traversed
			if (treatEofAsEpsilon) {
				if (t.matches(Token.EOF, 0, 1)) {
					return config.transform(t.target, false);
				}
			}

			return null;

		default:
			return null;
		}
	}

	@NotNull
	protected ATNConfig actionTransition(@NotNull ATNConfig config, @NotNull ActionTransition t) {
		if ( debug ) System.out.println("ACTION edge "+t.ruleIndex+":"+t.actionIndex);
		return config.transform(t.target, false);
	}

	@Nullable
	protected ATNConfig precedenceTransition(@NotNull ATNConfig config,
									@NotNull PrecedencePredicateTransition pt,
									boolean collectPredicates,
									boolean inContext)
	{
		if ( debug ) {
			System.out.println("PRED (collectPredicates="+collectPredicates+") "+
                    pt.precedence+">=_p"+
					", ctx dependent=true");
			if ( parser != null ) {
                System.out.println("context surrounding pred is "+
                                   parser.getRuleInvocationStack());
            }
		}

        ATNConfig c = null;
        if (collectPredicates && inContext) {
<<<<<<< HEAD
            SemanticContext newSemCtx = SemanticContext.and(config.getSemanticContext(), pt.getPredicate());
            c = config.transform(pt.target, newSemCtx, false);
=======
			if ( fullCtx ) {
				// In full context mode, we can evaluate predicates on-the-fly
				// during closure, which dramatically reduces the size of
				// the config sets. It also obviates the need to test predicates
				// later during conflict resolution.
				int currentPosition = _input.index();
				_input.seek(_startIndex);
				boolean predSucceeds = evalSemanticContext(pt.getPredicate(), _outerContext, config.alt, fullCtx);
				_input.seek(currentPosition);
				if ( predSucceeds ) {
					c = new ATNConfig(config, pt.target); // no pred context
				}
			}
			else {
				SemanticContext newSemCtx =
					SemanticContext.and(config.semanticContext, pt.getPredicate());
				c = new ATNConfig(config, pt.target, newSemCtx);
			}
>>>>>>> a87d3ace
        }
		else {
			c = config.transform(pt.target, false);
		}

		if ( debug ) System.out.println("config from pred transition="+c);
        return c;
	}

	@Nullable
	protected ATNConfig predTransition(@NotNull ATNConfig config,
									@NotNull PredicateTransition pt,
									boolean collectPredicates,
									boolean inContext)
	{
		if ( debug ) {
			System.out.println("PRED (collectPredicates="+collectPredicates+") "+
                    pt.ruleIndex+":"+pt.predIndex+
					", ctx dependent="+pt.isCtxDependent);
			if ( parser != null ) {
                System.out.println("context surrounding pred is "+
                                   parser.getRuleInvocationStack());
            }
		}

        ATNConfig c;
        if ( collectPredicates &&
			 (!pt.isCtxDependent || (pt.isCtxDependent&&inContext)) )
		{
<<<<<<< HEAD
            SemanticContext newSemCtx = SemanticContext.and(config.getSemanticContext(), pt.getPredicate());
            c = config.transform(pt.target, newSemCtx, false);
        }
=======
			if ( fullCtx ) {
				// In full context mode, we can evaluate predicates on-the-fly
				// during closure, which dramatically reduces the size of
				// the config sets. It also obviates the need to test predicates
				// later during conflict resolution.
				int currentPosition = _input.index();
				_input.seek(_startIndex);
				boolean predSucceeds = evalSemanticContext(pt.getPredicate(), _outerContext, config.alt, fullCtx);
				_input.seek(currentPosition);
				if ( predSucceeds ) {
					c = new ATNConfig(config, pt.target); // no pred context
				}
			}
			else {
				SemanticContext newSemCtx =
					SemanticContext.and(config.semanticContext, pt.getPredicate());
				c = new ATNConfig(config, pt.target, newSemCtx);
			}
		}
>>>>>>> a87d3ace
		else {
			c = config.transform(pt.target, false);
		}

		if ( debug ) System.out.println("config from pred transition="+c);
        return c;
	}

	@NotNull
	protected ATNConfig ruleTransition(@NotNull ATNConfig config, @NotNull RuleTransition t, @Nullable PredictionContextCache contextCache) {
		if ( debug ) {
			System.out.println("CALL rule "+getRuleName(t.target.ruleIndex)+
							   ", ctx="+config.getContext());
		}

		ATNState returnState = t.followState;
		PredictionContext newContext;

		if (optimize_tail_calls && t.optimizedTailCall && (!tail_call_preserves_sll || !PredictionContext.isEmptyLocal(config.getContext()))) {
			newContext = config.getContext();
		}
		else if (contextCache != null) {
			newContext = contextCache.getChild(config.getContext(), returnState.stateNumber);
		}
		else {
			newContext = config.getContext().getChild(returnState.stateNumber);
		}

		return config.transform(t.target, newContext, false);
	}

	private static final Comparator<ATNConfig> STATE_ALT_SORT_COMPARATOR =
		new Comparator<ATNConfig>() {

			@Override
			public int compare(ATNConfig o1, ATNConfig o2) {
				int diff = o1.getState().getNonStopStateNumber() - o2.getState().getNonStopStateNumber();
				if (diff != 0) {
					return diff;
				}

				diff = o1.getAlt() - o2.getAlt();
				if (diff != 0) {
					return diff;
				}

				return 0;
			}

		};

	private BitSet isConflicted(@NotNull ATNConfigSet configset, PredictionContextCache contextCache) {
		if (configset.getUniqueAlt() != ATN.INVALID_ALT_NUMBER || configset.size() <= 1) {
			return null;
		}

		List<ATNConfig> configs = new ArrayList<ATNConfig>(configset);
		Collections.sort(configs, STATE_ALT_SORT_COMPARATOR);

		boolean exact = !configset.getDipsIntoOuterContext() && predictionMode == PredictionMode.LL_EXACT_AMBIG_DETECTION;
		BitSet alts = new BitSet();
		int minAlt = configs.get(0).getAlt();
		alts.set(minAlt);

		/* Quick checks come first (single pass, no context joining):
		 *  1. Make sure first config in the sorted list predicts the minimum
		 *     represented alternative.
		 *  2. Make sure every represented state has at least one configuration
		 *     which predicts the minimum represented alternative.
		 *  3. (exact only) make sure every represented state has at least one
		 *     configuration which predicts each represented alternative.
		 */

		// quick check 1 & 2 => if we assume #1 holds and check #2 against the
		// minAlt from the first state, #2 will fail if the assumption was
		// incorrect
		int currentState = configs.get(0).getState().getNonStopStateNumber();
		for (int i = 0; i < configs.size(); i++) {
			ATNConfig config = configs.get(i);
			int stateNumber = config.getState().getNonStopStateNumber();
			if (stateNumber != currentState) {
				if (config.getAlt() != minAlt) {
					return null;
				}

				currentState = stateNumber;
			}
		}

		BitSet representedAlts = null;
		if (exact) {
			currentState = configs.get(0).getState().getNonStopStateNumber();

			// get the represented alternatives of the first state
			representedAlts = new BitSet();
			int maxAlt = minAlt;
			for (int i = 0; i < configs.size(); i++) {
				ATNConfig config = configs.get(i);
				if (config.getState().getNonStopStateNumber() != currentState) {
					break;
				}

				int alt = config.getAlt();
				representedAlts.set(alt);
				maxAlt = alt;
			}

			// quick check #3:
			currentState = configs.get(0).getState().getNonStopStateNumber();
			int currentAlt = minAlt;
			for (int i = 0; i < configs.size(); i++) {
				ATNConfig config = configs.get(i);
				int stateNumber = config.getState().getNonStopStateNumber();
				int alt = config.getAlt();
				if (stateNumber != currentState) {
					if (currentAlt != maxAlt) {
						return null;
					}

					currentState = stateNumber;
					currentAlt = minAlt;
				}
				else if (alt != currentAlt) {
					if (alt != representedAlts.nextSetBit(currentAlt + 1)) {
						return null;
					}
					
					currentAlt = alt;
				}
			}
		}

		currentState = configs.get(0).getState().getNonStopStateNumber();
		int firstIndexCurrentState = 0;
		int lastIndexCurrentStateMinAlt = 0;
		PredictionContext joinedCheckContext = configs.get(0).getContext();
		for (int i = 1; i < configs.size(); i++) {
			ATNConfig config = configs.get(i);
			if (config.getAlt() != minAlt) {
				break;
			}

			if (config.getState().getNonStopStateNumber() != currentState) {
				break;
			}

			lastIndexCurrentStateMinAlt = i;
			joinedCheckContext = contextCache.join(joinedCheckContext, configs.get(i).getContext());
		}

		for (int i = lastIndexCurrentStateMinAlt + 1; i < configs.size(); i++) {
			ATNConfig config = configs.get(i);
			ATNState state = config.getState();
			alts.set(config.getAlt());
			if (state.getNonStopStateNumber() != currentState) {
				currentState = state.getNonStopStateNumber();
				firstIndexCurrentState = i;
				lastIndexCurrentStateMinAlt = i;
				joinedCheckContext = config.getContext();
				for (int j = firstIndexCurrentState + 1; j < configs.size(); j++) {
					ATNConfig config2 = configs.get(j);
					if (config2.getAlt() != minAlt) {
						break;
					}

					if (config2.getState().getNonStopStateNumber() != currentState) {
						break;
					}

					lastIndexCurrentStateMinAlt = j;
					joinedCheckContext = contextCache.join(joinedCheckContext, config2.getContext());
				}

				i = lastIndexCurrentStateMinAlt;
				continue;
			}

			PredictionContext joinedCheckContext2 = config.getContext();
			int currentAlt = config.getAlt();
			int lastIndexCurrentStateCurrentAlt = i;
			for (int j = lastIndexCurrentStateCurrentAlt + 1; j < configs.size(); j++) {
				ATNConfig config2 = configs.get(j);
				if (config2.getAlt() != currentAlt) {
					break;
				}

				if (config2.getState().getNonStopStateNumber() != currentState) {
					break;
				}

				lastIndexCurrentStateCurrentAlt = j;
				joinedCheckContext2 = contextCache.join(joinedCheckContext2, config2.getContext());
			}

			i = lastIndexCurrentStateCurrentAlt;

			if (exact) {
				if (!joinedCheckContext.equals(joinedCheckContext2)) {
					return null;
				}
			}
			else {
				PredictionContext check = contextCache.join(joinedCheckContext, joinedCheckContext2);
				if (!joinedCheckContext.equals(check)) {
					return null;
				}
			}

			if (!exact && optimize_hidden_conflicted_configs) {
				for (int j = firstIndexCurrentState; j <= lastIndexCurrentStateMinAlt; j++) {
					ATNConfig checkConfig = configs.get(j);

					if (checkConfig.getSemanticContext() != SemanticContext.NONE
						&& !checkConfig.getSemanticContext().equals(config.getSemanticContext()))
					{
						continue;
					}

					if (joinedCheckContext != checkConfig.getContext()) {
						PredictionContext check = contextCache.join(checkConfig.getContext(), config.getContext());
						if (!checkConfig.getContext().equals(check)) {
							continue;
						}
					}

					config.setHidden(true);
				}
			}
		}

		return alts;
	}

	protected BitSet getConflictingAltsFromConfigSet(ATNConfigSet configs) {
		BitSet conflictingAlts = configs.getConflictingAlts();
		if ( conflictingAlts == null && configs.getUniqueAlt()!= ATN.INVALID_ALT_NUMBER ) {
			conflictingAlts = new BitSet();
			conflictingAlts.set(configs.getUniqueAlt());
		}

		return conflictingAlts;
	}

	protected int resolveToMinAlt(@NotNull DFAState D, BitSet conflictingAlts) {
		// kill dead alts so we don't chase them ever
//		killAlts(conflictingAlts, D.configset);
		D.prediction = conflictingAlts.nextSetBit(0);
		if ( debug ) System.out.println("RESOLVED TO "+D.prediction+" for "+D);
		return D.prediction;
	}

	@NotNull
	public String getTokenName(int t) {
		if ( t==Token.EOF ) return "EOF";
		if ( parser!=null && parser.getTokenNames()!=null ) {
			String[] tokensNames = parser.getTokenNames();
			if ( t>=tokensNames.length ) {
				System.err.println(t+" ttype out of range: "+ Arrays.toString(tokensNames));
				System.err.println(((CommonTokenStream)parser.getInputStream()).getTokens());
			}
			else {
				return tokensNames[t]+"<"+t+">";
			}
		}
		return String.valueOf(t);
	}

	public String getLookaheadName(TokenStream input) {
		return getTokenName(input.LA(1));
	}

	public void dumpDeadEndConfigs(@NotNull NoViableAltException nvae) {
		System.err.println("dead end configs: ");
		for (ATNConfig c : nvae.getDeadEndConfigs()) {
			String trans = "no edges";
			if ( c.getState().getNumberOfOptimizedTransitions()>0 ) {
				Transition t = c.getState().getOptimizedTransition(0);
				if ( t instanceof AtomTransition) {
					AtomTransition at = (AtomTransition)t;
					trans = "Atom "+getTokenName(at.label);
				}
				else if ( t instanceof SetTransition ) {
					SetTransition st = (SetTransition)t;
					boolean not = st instanceof NotSetTransition;
					trans = (not?"~":"")+"Set "+st.set.toString();
				}
			}
			System.err.println(c.toString(parser, true)+":"+trans);
		}
	}

	@NotNull
	protected NoViableAltException noViableAlt(@NotNull TokenStream input,
											@NotNull ParserRuleContext outerContext,
											@NotNull ATNConfigSet configs,
											int startIndex)
	{
		return new NoViableAltException(parser, input,
											input.get(startIndex),
											input.LT(1),
											configs, outerContext);
	}

	protected int getUniqueAlt(@NotNull Collection<ATNConfig> configs) {
		int alt = ATN.INVALID_ALT_NUMBER;
		for (ATNConfig c : configs) {
			if ( alt == ATN.INVALID_ALT_NUMBER ) {
				alt = c.getAlt(); // found first alt
			}
			else if ( c.getAlt()!=alt ) {
				return ATN.INVALID_ALT_NUMBER;
			}
		}
		return alt;
	}

	protected boolean configWithAltAtStopState(@NotNull Collection<ATNConfig> configs, int alt) {
		for (ATNConfig c : configs) {
			if ( c.getAlt() == alt ) {
				if ( c.getState() instanceof RuleStopState ) {
					return true;
				}
			}
		}
		return false;
	}

	@NotNull
	protected DFAState addDFAEdge(@NotNull DFA dfa,
								  @NotNull DFAState fromState,
								  int t,
								  IntegerList contextTransitions,
								  @NotNull ATNConfigSet toConfigs,
								  PredictionContextCache contextCache)
	{
		assert contextTransitions == null || contextTransitions.isEmpty() || dfa.isContextSensitive();

		DFAState from = fromState;
		DFAState to = addDFAState(dfa, toConfigs, contextCache);

		if (contextTransitions != null) {
			for (int context : contextTransitions.toArray()) {
				if (context == PredictionContext.EMPTY_FULL_STATE_KEY) {
					if (from.configs.isOutermostConfigSet()) {
						continue;
					}
				}

				from.setContextSensitive(atn);
				from.setContextSymbol(t);
				DFAState next = from.getContextTarget(context);
				if (next != null) {
					from = next;
					continue;
				}

				next = addDFAContextState(dfa, from.configs, context, contextCache);
				assert context != PredictionContext.EMPTY_FULL_STATE_KEY || next.configs.isOutermostConfigSet();
				from.setContextTarget(context, next);
				from = next;
			}
		}

        if ( debug ) System.out.println("EDGE "+from+" -> "+to+" upon "+getTokenName(t));
		addDFAEdge(from, t, to);
		if ( debug ) System.out.println("DFA=\n"+dfa.toString(parser!=null?parser.getTokenNames():null, parser!=null?parser.getRuleNames():null));
		return to;
	}

	protected void addDFAEdge(@Nullable DFAState p, int t, @Nullable DFAState q) {
		if ( p!=null ) {
			p.setTarget(t, q);
		}
	}

	/** See comment on LexerInterpreter.addDFAState. */
	@NotNull
	protected DFAState addDFAContextState(@NotNull DFA dfa, @NotNull ATNConfigSet configs, int returnContext, PredictionContextCache contextCache) {
		if (returnContext != PredictionContext.EMPTY_FULL_STATE_KEY) {
			ATNConfigSet contextConfigs = new ATNConfigSet();
			for (ATNConfig config : configs) {
				contextConfigs.add(config.appendContext(returnContext, contextCache));
			}

			return addDFAState(dfa, contextConfigs, contextCache);
		}
		else {
			assert !configs.isOutermostConfigSet() : "Shouldn't be adding a duplicate edge.";
			configs = configs.clone(true);
			configs.setOutermostConfigSet(true);
			return addDFAState(dfa, configs, contextCache);
		}
	}

	/** See comment on LexerInterpreter.addDFAState. */
	@NotNull
	protected DFAState addDFAState(@NotNull DFA dfa, @NotNull ATNConfigSet configs, PredictionContextCache contextCache) {
		final boolean enableDfa = enable_global_context_dfa || !configs.isOutermostConfigSet();
		if (enableDfa) {
			if (!configs.isReadOnly()) {
				configs.optimizeConfigs(this);
			}

			DFAState proposed = createDFAState(configs);
			DFAState existing = dfa.states.get(proposed);
			if ( existing!=null ) return existing;
		}

		if (!configs.isReadOnly()) {
			if (configs.getConflictingAlts() == null) {
				configs.setConflictingAlts(isConflicted(configs, contextCache));
				if (optimize_hidden_conflicted_configs && configs.getConflictingAlts() != null) {
					int size = configs.size();
					configs.stripHiddenConfigs();
					if (enableDfa && configs.size() < size) {
						DFAState proposed = createDFAState(configs);
						DFAState existing = dfa.states.get(proposed);
						if ( existing!=null ) return existing;
					}
				}
			}
		}

		DFAState newState = createDFAState(configs.clone(true));
		DecisionState decisionState = atn.getDecisionState(dfa.decision);
		int predictedAlt = getUniqueAlt(configs);
		if ( predictedAlt!=ATN.INVALID_ALT_NUMBER ) {
			newState.isAcceptState = true;
			newState.prediction = predictedAlt;
		} else if (configs.getConflictingAlts() != null) {
			newState.isAcceptState = true;
			newState.prediction = resolveToMinAlt(newState, newState.configs.getConflictingAlts());
		}

		if (newState.isAcceptState && configs.hasSemanticContext()) {
			predicateDFAState(newState, configs, decisionState.getNumberOfTransitions());
		}

		if (!enableDfa) {
			return newState;
		}

		DFAState added = dfa.addState(newState);
        if ( debug && added == newState ) System.out.println("adding new DFA state: "+newState);
		return added;
	}

	@NotNull
	protected DFAState createDFAState(@NotNull ATNConfigSet configs) {
		return new DFAState(configs, -1, atn.maxTokenType);
	}

	protected void reportAttemptingFullContext(@NotNull DFA dfa, @Nullable BitSet conflictingAlts, @NotNull SimulatorState conflictState, int startIndex, int stopIndex) {
        if ( debug || retry_debug ) {
			Interval interval = Interval.of(startIndex, stopIndex);
            System.out.println("reportAttemptingFullContext decision="+dfa.decision+":"+conflictState.s0.configs+
                               ", input="+parser.getInputStream().getText(interval));
        }
        if ( parser!=null ) parser.getErrorListenerDispatch().reportAttemptingFullContext(parser, dfa, startIndex, stopIndex, conflictingAlts, conflictState);
    }

	protected void reportContextSensitivity(@NotNull DFA dfa, int prediction, @NotNull SimulatorState acceptState, int startIndex, int stopIndex) {
        if ( debug || retry_debug ) {
			Interval interval = Interval.of(startIndex, stopIndex);
            System.out.println("reportContextSensitivity decision="+dfa.decision+":"+acceptState.s0.configs+
                               ", input="+parser.getInputStream().getText(interval));
        }
        if ( parser!=null ) parser.getErrorListenerDispatch().reportContextSensitivity(parser, dfa, startIndex, stopIndex, prediction, acceptState);
    }

    /** If context sensitive parsing, we know it's ambiguity not conflict */
    protected void reportAmbiguity(@NotNull DFA dfa, DFAState D, int startIndex, int stopIndex,
								   boolean exact,
								   @Nullable BitSet ambigAlts,
								   @NotNull ATNConfigSet configs)
	{
		if ( debug || retry_debug ) {
//			ParserATNPathFinder finder = new ParserATNPathFinder(parser, atn);
//			int i = 1;
//			for (Transition t : dfa.atnStartState.transitions) {
//				System.out.println("ALT "+i+"=");
//				System.out.println(startIndex+".."+stopIndex+", len(input)="+parser.getInputStream().size());
//				TraceTree path = finder.trace(t.target, parser.getContext(), (TokenStream)parser.getInputStream(),
//											  startIndex, stopIndex);
//				if ( path!=null ) {
//					System.out.println("path = "+path.toStringTree());
//					for (TraceTree leaf : path.leaves) {
//						List<ATNState> states = path.getPathToNode(leaf);
//						System.out.println("states="+states);
//					}
//				}
//				i++;
//			}
			Interval interval = Interval.of(startIndex, stopIndex);
			System.out.println("reportAmbiguity "+
							   ambigAlts+":"+configs+
                               ", input="+parser.getInputStream().getText(interval));
        }
        if ( parser!=null ) parser.getErrorListenerDispatch().reportAmbiguity(parser, dfa, startIndex, stopIndex,
																			  exact, ambigAlts, configs);
    }

	protected final int getReturnState(RuleContext context) {
		if (context.isEmpty()) {
			return PredictionContext.EMPTY_FULL_STATE_KEY;
		}

		ATNState state = atn.states.get(context.invokingState);
		RuleTransition transition = (RuleTransition)state.transition(0);
		return transition.followState.stateNumber;
	}

	protected final ParserRuleContext skipTailCalls(ParserRuleContext context) {
		if (!optimize_tail_calls) {
			return context;
		}

		while (!context.isEmpty()) {
			ATNState state = atn.states.get(context.invokingState);
			assert state.getNumberOfTransitions() == 1 && state.transition(0).getSerializationType() == Transition.RULE;
			RuleTransition transition = (RuleTransition)state.transition(0);
			if (!transition.tailCall) {
				break;
			}

			context = context.getParent();
		}

		return context;
	}

	public Parser getParser() {
		return parser;
	}
}<|MERGE_RESOLUTION|>--- conflicted
+++ resolved
@@ -1533,7 +1533,6 @@
 		return altToPred;
 	}
 
-<<<<<<< HEAD
 	protected DFAState.PredPrediction[] getPredicatePredictions(BitSet ambigAlts, SemanticContext[] altToPred) {
 		List<DFAState.PredPrediction> pairs = new ArrayList<DFAState.PredPrediction>();
 		boolean containsPredicate = false;
@@ -1550,32 +1549,6 @@
 			// if no (null, i), then no default prediction.
 			if (ambigAlts!=null && ambigAlts.get(i) && pred==SemanticContext.NONE) {
 				pairs.add(new DFAState.PredPrediction(null, i));
-=======
-	/** Walk the list of configurations and split them according to
-	 *  those that have preds evaluating to true/false.  If no pred, assume
-	 *  true pred and include in succeeded set.  Returns Pair of sets.
-	 *
-	 *  Create a new set so as not to alter the incoming parameter.
-	 *
-	 *  Assumption: the input stream has been restored to the starting point
-	 *  prediction, which is where predicates need to evaluate.
- 	 */
-	protected Pair<ATNConfigSet,ATNConfigSet> splitAccordingToSemanticValidity(
-		ATNConfigSet configs,
-		ParserRuleContext outerContext)
-	{
-		ATNConfigSet succeeded = new ATNConfigSet(configs.fullCtx);
-		ATNConfigSet failed = new ATNConfigSet(configs.fullCtx);
-		for (ATNConfig c : configs) {
-			if ( c.semanticContext!=SemanticContext.NONE ) {
-				boolean predicateEvaluationResult = evalSemanticContext(c.semanticContext, outerContext, c.alt, configs.fullCtx);
-				if ( predicateEvaluationResult ) {
-					succeeded.add(c);
-				}
-				else {
-					failed.add(c);
-				}
->>>>>>> a87d3ace
 			}
 			else if ( pred!=SemanticContext.NONE ) {
 				containsPredicate = true;
@@ -1610,12 +1583,7 @@
 				continue;
 			}
 
-<<<<<<< HEAD
-			boolean evaluatedResult = pair.pred.eval(parser, outerContext);
-=======
-			boolean fullCtx = false; // in dfa
-			boolean predicateEvaluationResult = evalSemanticContext(pair.pred, outerContext, pair.alt, fullCtx);
->>>>>>> a87d3ace
+			boolean evaluatedResult = evalSemanticContext(pair.pred, outerContext, pair.alt);
 			if ( debug || dfa_debug ) {
 				System.out.println("eval pred "+pair+"="+evaluatedResult);
 			}
@@ -1656,11 +1624,8 @@
 	 * @param parserCallStack The parser context in which to evaluate the
 	 * semantic context
 	 * @param alt The alternative which is guarded by {@code pred}
-	 * @param fullCtx {@code true} if the evaluation is occurring during LL
-	 * prediction; otherwise, {@code false} if the evaluation is occurring
-	 * during SLL prediction
 	 */
-	protected boolean evalSemanticContext(@NotNull SemanticContext pred, ParserRuleContext parserCallStack, int alt, boolean fullCtx) {
+	protected boolean evalSemanticContext(@NotNull SemanticContext pred, ParserRuleContext parserCallStack, int alt) {
 		return pred.eval(parser, parserCallStack);
 	}
 
@@ -1883,29 +1848,8 @@
 
         ATNConfig c = null;
         if (collectPredicates && inContext) {
-<<<<<<< HEAD
             SemanticContext newSemCtx = SemanticContext.and(config.getSemanticContext(), pt.getPredicate());
             c = config.transform(pt.target, newSemCtx, false);
-=======
-			if ( fullCtx ) {
-				// In full context mode, we can evaluate predicates on-the-fly
-				// during closure, which dramatically reduces the size of
-				// the config sets. It also obviates the need to test predicates
-				// later during conflict resolution.
-				int currentPosition = _input.index();
-				_input.seek(_startIndex);
-				boolean predSucceeds = evalSemanticContext(pt.getPredicate(), _outerContext, config.alt, fullCtx);
-				_input.seek(currentPosition);
-				if ( predSucceeds ) {
-					c = new ATNConfig(config, pt.target); // no pred context
-				}
-			}
-			else {
-				SemanticContext newSemCtx =
-					SemanticContext.and(config.semanticContext, pt.getPredicate());
-				c = new ATNConfig(config, pt.target, newSemCtx);
-			}
->>>>>>> a87d3ace
         }
 		else {
 			c = config.transform(pt.target, false);
@@ -1935,31 +1879,9 @@
         if ( collectPredicates &&
 			 (!pt.isCtxDependent || (pt.isCtxDependent&&inContext)) )
 		{
-<<<<<<< HEAD
             SemanticContext newSemCtx = SemanticContext.and(config.getSemanticContext(), pt.getPredicate());
             c = config.transform(pt.target, newSemCtx, false);
         }
-=======
-			if ( fullCtx ) {
-				// In full context mode, we can evaluate predicates on-the-fly
-				// during closure, which dramatically reduces the size of
-				// the config sets. It also obviates the need to test predicates
-				// later during conflict resolution.
-				int currentPosition = _input.index();
-				_input.seek(_startIndex);
-				boolean predSucceeds = evalSemanticContext(pt.getPredicate(), _outerContext, config.alt, fullCtx);
-				_input.seek(currentPosition);
-				if ( predSucceeds ) {
-					c = new ATNConfig(config, pt.target); // no pred context
-				}
-			}
-			else {
-				SemanticContext newSemCtx =
-					SemanticContext.and(config.semanticContext, pt.getPredicate());
-				c = new ATNConfig(config, pt.target, newSemCtx);
-			}
-		}
->>>>>>> a87d3ace
 		else {
 			c = config.transform(pt.target, false);
 		}
