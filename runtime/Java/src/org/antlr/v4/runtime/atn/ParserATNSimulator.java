--- conflicted
+++ resolved
@@ -722,31 +722,7 @@
 
 		int t = input.LA(1);
 
-<<<<<<< HEAD
 		SimulatorState previous = initialState;
-=======
-		while (true) { // while more work
-			DFAState D = getExistingTargetState(previousD, t);
-			if (D == null) {
-				D = computeTargetState(dfa, previousD, t);
-			}
-
-			if (D == ERROR) {
-				// if any configs in previous dipped into outer context, that
-				// means that input up to t actually finished entry rule
-				// at least for SLL decision. Full LL doesn't dip into outer
-				// so don't need special case.
-				// We will get an error no matter what so delay until after
-				// decision; better error message. Also, no reachable target
-				// ATN states in SLL implies LL will also get nowhere.
-				// If conflict in states that dip out, choose min since we
-				// will get error no matter what.
-				int alt = getAltThatFinishedDecisionEntryRule(input, startIndex, previousD.configs);
-				if ( alt!=ATN.INVALID_ALT_NUMBER ) {
-					// return w/o altering DFA
-					return alt;
-				}
->>>>>>> f2282c4b
 
 		PredictionContextCache contextCache = new PredictionContextCache();
 		while (true) { // while more work
@@ -865,6 +841,64 @@
 		}
 	}
 
+	/**
+	 * This method is used to improve the localization of error messages by
+	 * choosing an alternative rather than throwing a
+	 * {@link NoViableAltException} in particular prediction scenarios where the
+	 * {@link #ERROR} state was reached during ATN simulation.
+	 *
+	 * <p>
+	 * The default implementation of this method uses the following
+	 * algorithm to identify an ATN configuration which successfully parsed the
+	 * decision entry rule. Choosing such an alternative ensures that the
+	 * {@link ParserRuleContext} returned by the calling rule will be complete
+	 * and valid, and the syntax error will be reported later at a more
+	 * localized location.</p>
+	 *
+	 * <ul>
+	 * <li>If no configuration in {@code configs} reached the end of the
+	 * decision rule, return {@link ATN#INVALID_ALT_NUMBER}.</li>
+	 * <li>If all configurations in {@code configs} which reached the end of the
+	 * decision rule predict the same alternative, return that alternative.</li>
+	 * <li>If the configurations in {@code configs} which reached the end of the
+	 * decision rule predict multiple alternatives (call this <em>S</em>),
+	 * choose an alternative in the following order.
+	 * <ol>
+	 * <li>Filter the configurations in {@code configs} to only those
+	 * configurations which remain viable after evaluating semantic predicates.
+	 * If the set of these filtered configurations which also reached the end of
+	 * the decision rule is not empty, return the minimum alternative
+	 * represented in this set.</li>
+	 * <li>Otherwise, choose the minimum alternative in <em>S</em>.</li>
+	 * </ol>
+	 * </li>
+	 * </ul>
+	 *
+	 * <p>
+	 * In some scenarios, the algorithm described above could predict an
+	 * alternative which will result in a {@link FailedPredicateException} in
+	 * parser. Specifically, this could occur if the <em>only</em> configuration
+	 * capable of successfully parsing to the end of the decision rule is
+	 * blocked by a semantic predicate. By choosing this alternative within
+	 * {@link #adaptivePredict} instead of throwing a
+	 * {@link NoViableAltException}, the resulting
+	 * {@link FailedPredicateException} in the parser will identify the specific
+	 * predicate which is preventing the parser from successfully parsing the
+	 * decision rule, which helps developers identify and correct logic errors
+	 * in semantic predicates.
+	 * </p>
+	 *
+	 * @param input The input {@link TokenStream}
+	 * @param startIndex The start index for the current prediction, which is
+	 * the input index where any semantic context in {@code configs} should be
+	 * evaluated
+	 * @param previous The ATN simulation state immediately before the
+	 * {@link #ERROR} state was reached
+	 *
+	 * @return The value to return from {@link #adaptivePredict}, or
+	 * {@link ATN#INVALID_ALT_NUMBER} if a suitable alternative was not
+	 * identified and {@link #adaptivePredict} should report an error instead.
+	 */
 	protected int handleNoViableAlt(@NotNull TokenStream input, int startIndex, @NotNull SimulatorState previous) {
 		if (previous.s0 != null) {
 			BitSet alts = new BitSet();
@@ -874,7 +908,57 @@
 				}
 			}
 
-			if (!alts.isEmpty()) {
+			switch (alts.cardinality()) {
+			case 0:
+				break;
+
+			case 1:
+				return alts.nextSetBit(0);
+
+			default:
+				if (!previous.s0.configs.hasSemanticContext()) {
+					// configs doesn't contain any predicates, so the predicate
+					// filtering code below would be pointless
+					return alts.nextSetBit(0);
+				}
+
+				/*
+				 * Try to find a configuration set that not only dipped into the outer
+				 * context, but also isn't eliminated by a predicate.
+				 */
+				ATNConfigSet filteredConfigs = new ATNConfigSet();
+				for (ATNConfig config : previous.s0.configs) {
+					if (config.getReachesIntoOuterContext() || config.getState() instanceof RuleStopState) {
+						filteredConfigs.add(config);
+					}
+				}
+
+				/* The following code blocks are adapted from predicateDFAState with
+				 * the following key changes.
+				 *
+				 *  1. The code operates on an ATNConfigSet rather than a DFAState.
+				 *  2. Predicates are collected for all alternatives represented in
+				 *     filteredConfigs, rather than restricting the evaluation to
+				 *     conflicting and/or unique configurations.
+				 */
+				SemanticContext[] altToPred = getPredsForAmbigAlts(alts, filteredConfigs, alts.previousSetBit(100));
+				if (altToPred != null) {
+					DFAState.PredPrediction[] predicates = getPredicatePredictions(alts, altToPred);
+					if (predicates != null) {
+						int stopIndex = input.index();
+						try {
+							input.seek(startIndex);
+							BitSet filteredAlts = evalSemanticContext(predicates, previous.outerContext, false);
+							if (!filteredAlts.isEmpty()) {
+								return filteredAlts.nextSetBit(0);
+							}
+						}
+						finally {
+							input.seek(stopIndex);
+						}
+					}
+				}
+
 				return alts.nextSetBit(0);
 			}
 		}
@@ -999,7 +1083,6 @@
 					continue;
 				}
 
-<<<<<<< HEAD
 				int n = c.getState().getNumberOfOptimizedTransitions();
 				for (int ti=0; ti<n; ti++) {               // for each optimized transition
 					Transition trans = c.getState().getOptimizedTransition(ti);
@@ -1007,43 +1090,6 @@
 					if ( target!=null ) {
 						reachIntermediate.add(c.transform(target, false), contextCache);
 					}
-=======
-	// comes back with reach.uniqueAlt set to a valid alt
-	protected int execATNWithFullContext(DFA dfa,
-										 DFAState D, // how far we got before failing over
-										 @NotNull ATNConfigSet s0,
-										 @NotNull TokenStream input, int startIndex,
-										 ParserRuleContext outerContext)
-	{
-		if ( debug || debug_list_atn_decisions ) {
-			System.out.println("execATNWithFullContext "+s0);
-		}
-		boolean fullCtx = true;
-		boolean foundExactAmbig = false;
-		ATNConfigSet reach = null;
-		ATNConfigSet previous = s0;
-		input.seek(startIndex);
-		int t = input.LA(1);
-		int predictedAlt;
-		while (true) { // while more work
-//			System.out.println("LL REACH "+getLookaheadName(input)+
-//							   " from configs.size="+previous.size()+
-//							   " line "+input.LT(1).getLine()+":"+input.LT(1).getCharPositionInLine());
-			reach = computeReachSet(previous, t, fullCtx);
-			if ( reach==null ) {
-				// if any configs in previous dipped into outer context, that
-				// means that input up to t actually finished entry rule
-				// at least for LL decision. Full LL doesn't dip into outer
-				// so don't need special case.
-				// We will get an error no matter what so delay until after
-				// decision; better error message. Also, no reachable target
-				// ATN states in SLL implies LL will also get nowhere.
-				// If conflict in states that dip out, choose min since we
-				// will get error no matter what.
-				int alt = getAltThatFinishedDecisionEntryRule(input, startIndex, previous);
-				if ( alt!=ATN.INVALID_ALT_NUMBER ) {
-					return alt;
->>>>>>> f2282c4b
 				}
 			}
 
@@ -1526,135 +1572,6 @@
 		return pairs.toArray(new DFAState.PredPrediction[pairs.size()]);
 	}
 
-<<<<<<< HEAD
-=======
-	/**
-	 * This method is used to improve the localization of error messages by
-	 * choosing an alternative rather than throwing a
-	 * {@link NoViableAltException} in particular prediction scenarios where the
-	 * {@link #ERROR} state was reached during ATN simulation.
-	 *
-	 * <p>
-	 * The default implementation of this method uses the following
-	 * algorithm to identify an ATN configuration which successfully parsed the
-	 * decision entry rule. Choosing such an alternative ensures that the
-	 * {@link ParserRuleContext} returned by the calling rule will be complete
-	 * and valid, and the syntax error will be reported later at a more
-	 * localized location.</p>
-	 *
-	 * <ul>
-	 * <li>If no configuration in {@code configs} reached the end of the
-	 * decision rule, return {@link ATN#INVALID_ALT_NUMBER}.</li>
-	 * <li>If all configurations in {@code configs} which reached the end of the
-	 * decision rule predict the same alternative, return that alternative.</li>
-	 * <li>If the configurations in {@code configs} which reached the end of the
-	 * decision rule predict multiple alternatives (call this <em>S</em>),
-	 * choose an alternative in the following order.
-	 * <ol>
-	 * <li>Filter the configurations in {@code configs} to only those
-	 * configurations which remain viable after evaluating semantic predicates.
-	 * If the set of these filtered configurations which also reached the end of
-	 * the decision rule is not empty, return the minimum alternative
-	 * represented in this set.</li>
-	 * <li>Otherwise, choose the minimum alternative in <em>S</em>.</li>
-	 * </ol>
-	 * </li>
-	 * </ul>
-	 *
-	 * <p>
-	 * In some scenarios, the algorithm described above could predict an
-	 * alternative which will result in a {@link FailedPredicateException} in
-	 * parser. Specifically, this could occur if the <em>only</em> configuration
-	 * capable of successfully parsing to the end of the decision rule is
-	 * blocked by a semantic predicate. By choosing this alternative within
-	 * {@link #adaptivePredict} instead of throwing a
-	 * {@link NoViableAltException}, the resulting
-	 * {@link FailedPredicateException} in the parser will identify the specific
-	 * predicate which is preventing the parser from successfully parsing the
-	 * decision rule, which helps developers identify and correct logic errors
-	 * in semantic predicates.
-	 * </p>
-	 *
-	 * @param input The input {@link TokenStream}
-	 * @param startIndex The start index for the current prediction, which is
-	 * the input index where any semantic context in {@code configs} should be
-	 * evaluated
-	 * @param configs The ATN configurations which were valid immediately before
-	 * the {@link #ERROR} state was reached
-	 *
-	 * @return The value to return from {@link #adaptivePredict}, or
-	 * {@link ATN#INVALID_ALT_NUMBER} if a suitable alternative was not
-	 * identified and {@link #adaptivePredict} should report an error instead.
-	 */
-	protected int getAltThatFinishedDecisionEntryRule(@NotNull TokenStream input, int startIndex, @NotNull ATNConfigSet configs) {
-		IntervalSet alts = new IntervalSet();
-		for (ATNConfig c : configs) {
-			if ( c.reachesIntoOuterContext>0 || (c.state instanceof RuleStopState && c.context.hasEmptyPath()) ) {
-				alts.add(c.alt);
-			}
-		}
-
-		switch (alts.size()) {
-		case 0:
-			return ATN.INVALID_ALT_NUMBER;
-
-		case 1:
-			return alts.getMinElement();
-
-		default:
-			if (!configs.hasSemanticContext) {
-				// configs doesn't contain any predicates, so the predicate
-				// filtering code below would be pointless
-				return alts.getMinElement();
-			}
-
-			/*
-			 * Try to find a configuration set that not only dipped into the outer
-			 * context, but also isn't eliminated by a predicate.
-			 */
-			ATNConfigSet filteredConfigs = new ATNConfigSet(configs.fullCtx);
-			for (ATNConfig c : configs) {
-				if (c.reachesIntoOuterContext > 0 || (c.state instanceof RuleStopState && c.context.hasEmptyPath())) {
-					filteredConfigs.add(c);
-				}
-			}
-
-			/* The following code blocks are adapted from predicateDFAState with
-			 * the following key changes.
-			 *
-			 *  1. The code operates on an ATNConfigSet rather than a DFAState.
-			 *  2. Predicates are collected for all alternatives represented in
-			 *     filteredConfigs, rather than restricting the evaluation to
-			 *     conflicting and/or unique configurations.
-			 */
-			BitSet altsToCollectPredsFrom = new BitSet();
-			for (int i : alts.toArray()) {
-				altsToCollectPredsFrom.set(i);
-			}
-
-			SemanticContext[] altToPred = getPredsForAmbigAlts(altsToCollectPredsFrom, filteredConfigs, alts.getMaxElement());
-			if (altToPred != null) {
-				DFAState.PredPrediction[] predicates = getPredicatePredictions(altsToCollectPredsFrom, altToPred);
-				if (predicates != null) {
-					int stopIndex = input.index();
-					try {
-						input.seek(startIndex);
-						BitSet filteredAlts = evalSemanticContext(predicates, _outerContext, false);
-						if (!filteredAlts.isEmpty()) {
-							return filteredAlts.nextSetBit(0);
-						}
-					}
-					finally {
-						input.seek(stopIndex);
-					}
-				}
-			}
-
-			return alts.getMinElement();
-		}
-	}
-
->>>>>>> f2282c4b
 	/** Look through a list of predicate/alt pairs, returning alts for the
 	 *  pairs that win. A {@code null} predicate indicates an alt containing an
 	 *  unpredicated config which behaves as "always true."
