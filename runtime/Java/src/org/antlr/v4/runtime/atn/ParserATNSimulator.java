/*
 [The "BSD license"]
  Copyright (c) 2011 Terence Parr
  All rights reserved.

  Redistribution and use in source and binary forms, with or without
  modification, are permitted provided that the following conditions
  are met:

  1. Redistributions of source code must retain the above copyright
     notice, this list of conditions and the following disclaimer.
  2. Redistributions in binary form must reproduce the above copyright
     notice, this list of conditions and the following disclaimer in the
     documentation and/or other materials provided with the distribution.
  3. The name of the author may not be used to endorse or promote products
     derived from this software without specific prior written permission.

  THIS SOFTWARE IS PROVIDED BY THE AUTHOR ``AS IS'' AND ANY EXPRESS OR
  IMPLIED WARRANTIES, INCLUDING, BUT NOT LIMITED TO, THE IMPLIED WARRANTIES
  OF MERCHANTABILITY AND FITNESS FOR A PARTICULAR PURPOSE ARE DISCLAIMED.
  IN NO EVENT SHALL THE AUTHOR BE LIABLE FOR ANY DIRECT, INDIRECT,
  INCIDENTAL, SPECIAL, EXEMPLARY, OR CONSEQUENTIAL DAMAGES (INCLUDING, BUT
  NOT LIMITED TO, PROCUREMENT OF SUBSTITUTE GOODS OR SERVICES; LOSS OF USE,
  DATA, OR PROFITS; OR BUSINESS INTERRUPTION) HOWEVER CAUSED AND ON ANY
  THEORY OF LIABILITY, WHETHER IN CONTRACT, STRICT LIABILITY, OR TORT
  (INCLUDING NEGLIGENCE OR OTHERWISE) ARISING IN ANY WAY OUT OF THE USE OF
  THIS SOFTWARE, EVEN IF ADVISED OF THE POSSIBILITY OF SUCH DAMAGE.
 */

package org.antlr.v4.runtime.atn;

import org.antlr.v4.runtime.*;
import org.antlr.v4.runtime.dfa.DFA;
import org.antlr.v4.runtime.dfa.DFAState;
import org.antlr.v4.runtime.misc.IntervalSet;
import org.antlr.v4.runtime.misc.MultiMap;
import org.antlr.v4.runtime.misc.NotNull;
import org.antlr.v4.runtime.misc.Nullable;
import org.antlr.v4.runtime.misc.Utils;

import java.util.*;

/**
 The embodiment of the adaptive LL(*) parsing strategy.

 The basic complexity of the adaptive strategy makes it harder to
 understand. We begin with ATN simulation to build paths in a
 DFA. Subsequent prediction requests go through the DFA first. If
 they reach a state without an edge for the current symbol, the
 algorithm fails over to the ATN simulation to complete the DFA
 path for the current input (until it finds a conflict state or
 uniquely predicting state).

 All of that is done without using the outer context because we
 want to create a DFA that is not dependent upon the rule
 invocation stack when we do a prediction.  One DFA works in all
 contexts. We avoid using context not necessarily because it
 slower, although it can be, but because of the DFA caching
 problem.  The closure routine only considers the rule invocation
 stack created during prediction beginning in the entry rule.  For
 example, if prediction occurs without invoking another rule's
 ATN, there are no context stacks in the configurations. When this
 leads to a conflict, we don't know if it's an ambiguity or a
 weakness in the strong LL(*) parsing strategy (versus full
 LL(*)).

 So, we simply retry the ATN simulation again, this time
 using full outer context and filling a dummy DFA (to avoid
 polluting the context insensitive DFA). Configuration context
 stacks will be the full invocation stack from the start rule. If
 we get a conflict using full context, then we can definitively
 say we have a true ambiguity for that input sequence. If we don't
 get a conflict, it implies that the decision is sensitive to the
 outer context. (It is not context-sensitive in the sense of
 context sensitive grammars.) We create a special DFA accept state
 that maps rule context to a predicted alternative. That is the
 only modification needed to handle full LL(*) prediction. In
 general, full context prediction will use more lookahead than
 necessary, but it pays to share the same DFA. For a schedule
 proof that full context prediction uses that most the same amount
 of lookahead as a context insensitive prediction, see the comment
 on method retryWithContext().

 So, the strategy is complex because we bounce back and forth from
 the ATN to the DFA, simultaneously performing predictions and
 extending the DFA according to previously unseen input
 sequences. The retry with full context is a recursive call to the
 same function naturally because it does the same thing, just with
 a different initial context. The problem is, that we need to pass
 in a "full context mode" parameter so that it knows to report
 conflicts differently. It also knows not to do a retry, to avoid
 infinite recursion, if it is already using full context.

 Retry a simulation using full outer context.
	 *
	 *  One of the key assumptions here is that using full context
	 *  can use at most the same amount of input as a simulation
	 *  that is not useful context (i.e., it uses all possible contexts
	 *  that could invoke our entry rule. I believe that this is true
	 *  and the proof might go like this.
	 *
	 *  THEOREM:  The amount of input consumed during a full context
	 *  simulation is at most the amount of input consumed during a
	 *  non full context simulation.
	 *
	 *  PROOF: Let D be the DFA state at which non-context simulation
	 *  terminated. That means that D does not have a configuration for
	 *  which we can legally pursue more input. (It is legal to work only
	 *  on configurations for which there is no conflict with another
	 *  configuration.) Now we restrict ourselves to following ATN edges
	 *  associated with a single context. Choose any DFA state D' along
	 *  the path (same input) to D. That state has either the same number
	 *  of configurations or fewer. (If the number of configurations is
	 *  the same, then we have degenerated to the non-context case.) Now
	 *  imagine that we restrict to following edges associated with
	 *  another single context and that we reach DFA state D'' for the
	 *  same amount of input as D'. The non-context simulation merges D'
	 *  and D''. The union of the configuration sets either has the same
	 *  number of configurations as both D' and D'' or it has more. If it
	 *  has the same number, we are no worse off and the merge does not
	 *  force us to look for more input than we would otherwise have to
	 *  do. If the union has more configurations, it can introduce
	 *  conflicts but not new alternatives--we cannot conjure up alternatives
	 *  by computing closure on the DFA state.  Here are the cases for
	 *  D' union D'':
	 *
	 *  1. No increase in configurations, D' = D''
	 *  2. Add configuration that introduces a new alternative number.
	 *     This cannot happen because no new alternatives are introduced
	 *     while computing closure, even during start state computation.
	 *  3. D'' adds a configuration that does not conflict with any
	 *     configuration in D'.  Simulating without context would then have
	 *     forced us to use more lookahead than D' (full context) alone.
	 *  3. D'' adds a configuration that introduces a conflict with a
	 *     configuration in D'. There are 2 cases:
	 *     a. The conflict does not cause termination (D' union D''
	 *        is added to the work list). Again no context simulation requires
	 *        more input.
	 *     b. The conflict does cause termination, but this cannot happen.
	 *        By definition, we know that with ALL contexts merged we
	 *        don't terminate until D and D' uses less input than D. Therefore
	 *        no context simulation requires more input than full context
	 *        simulation.
	 *
	 *  We have covered all the cases and there is never a situation where
	 *  a single, full context simulation requires more input than a
	 *  no context simulation.

	 I spent a bunch of time thinking about this problem after finding
	 a case where context-sensitive ATN simulation looks beyond what they
	 no context simulation uses. the no context simulation for if then else
	 stops at the else whereas full context scans through to the end of the
	 statement to decide that the "else statement" clause is ambiguous. And
	 sometimes it is not ambiguous! Ok, I made an untrue assumption in my
	 proof which I won't bother going to. the important thing is what I'm
	 going to do about it. I thought I had a simple answer, but nope. It
	 turns out that the if then else case is perfect example of something
	 that has the following characteristics:

	 * no context conflicts at k=1
	 * full context at k=(1 + length of statement) can be both ambiguous and not
	   ambiguous depending on the input, though I think from different contexts.

	 But, the good news is that the k=1 case is a special case in that
	 SLL(1) and LL(1) have exactly the same power so we can conclude that
	 conflicts at k=1 are true ambiguities and we do not need to pursue
	 context-sensitive parsing. That covers a huge number of cases
	 including the if then else clause and the predicated precedence
	 parsing mechanism. whew! because that could be extremely expensive if
	 we had to do context.

	 Further, there is no point in doing full context if none of the
	 configurations dip into the outer context. This nicely handles cases
	 such as super constructor calls versus function calls. One grammar
	 might look like this:

	 ctorBody : '{' superCall? stat* '}' ;

	 Or, you might see something like

	 stat : superCall ';' | expression ';' | ... ;

	 In both cases I believe that no closure operations will dip into the
	 outer context. In the first case ctorBody in the worst case will stop
	 at the '}'. In the 2nd case it should stop at the ';'. Both cases
	 should stay within the entry rule and not dip into the outer context.

	 So, we now cover what I hope is the vast majority of the cases (in
	 particular the very important precedence parsing case). Anything that
	 needs k>1 and dips into the outer context requires a full context
	 retry. In this case, I'm going to start out with a brain-dead solution
	 which is to mark the DFA state as context-sensitive when I get a
	 conflict. Any further DFA simulation that reaches that state will
	 launch an ATN simulation to get the prediction, without updating the
	 DFA or storing any context information. Later, I can make this more
	 efficient, but at least in this case I can guarantee that it will
	 always do the right thing. We are not making any assumptions about
	 lookahead depth.

	 Ok, writing this up so I can put in a comment.

	 Upon conflict in the no context simulation:

	 * if k=1, report ambiguity and resolve to the minimum conflicting alternative

	 * if k=1 and predicates, no report and include the predicate to
	   predicted alternative map in the DFA state

	 * if k=* and we did not dip into the outer context, report ambiguity
	   and resolve to minimum conflicting alternative

	 * if k>1 and we dip into outer context, retry with full context
		 * if conflict, report ambiguity and resolve to minimum conflicting
		   alternative, mark DFA as context-sensitive
		 * If no conflict, report ctx sensitivity and mark DFA as context-sensitive
		 * Technically, if full context k is less than no context k, we can
			 reuse the conflicting DFA state so we don't have to create special
			 DFA paths branching from context, but we can leave that for
			 optimization later if necessary.

	 * if non-greedy, no report and resolve to the exit alternative
 *
 * 	By default we do full context-sensitive LL(*) parsing not
 	 *  Strong LL(*) parsing. If we fail with Strong LL(*) we
 	 *  try full LL(*). That means we rewind and use context information
 	 *  when closure operations fall off the end of the rule that
 	 *  holds the decision were evaluating
*/
public class ParserATNSimulator<Symbol extends Token> extends ATNSimulator {
	public static boolean debug = false;
	public static boolean dfa_debug = false;
	public static boolean retry_debug = false;

	public boolean disable_global_context = false;
	public boolean force_global_context = false;
	public boolean always_try_local_context = true;

	public boolean optimize_ll1 = true;

	public static boolean optimize_closure_busy = true;

	public static int ATN_failover = 0;
	public static int predict_calls = 0;
	public static int retry_with_context = 0;
	public static int retry_with_context_indicates_no_conflict = 0;

	@Nullable
	protected final Parser<Symbol> parser;

	@NotNull
	public final DFA[] decisionToDFA;

	/**
	 * When {@code true}, ambiguous alternatives are reported when they are
	 * encountered within {@link #execATN}. When {@code false}, these messages
	 * are suppressed. The default is {@code true}.
	 * <p>
	 * When messages about ambiguous alternatives are not required, setting this
	 * to {@code false} enables additional internal optimizations which may lose
	 * this information.
	 */
	public boolean reportAmbiguities = true;

	/** By default we do full context-sensitive LL(*) parsing not
	 *  Strong LL(*) parsing. If we fail with Strong LL(*) we
	 *  try full LL(*). That means we rewind and use context information
	 *  when closure operations fall off the end of the rule that
	 *  holds the decision were evaluating.
	 */
	protected boolean userWantsCtxSensitive = true;

	protected final Map<Integer, Integer> LL1Table = new HashMap<Integer, Integer>();

	/** Testing only! */
	public ParserATNSimulator(@NotNull ATN atn) {
		this(null, atn);
	}

	public ParserATNSimulator(@Nullable Parser<Symbol> parser, @NotNull ATN atn) {
		super(atn);
		this.parser = parser;
//		ctxToDFAs = new HashMap<RuleContext, DFA[]>();
		// TODO (sam): why distinguish on parser != null?
		decisionToDFA = new DFA[atn.getNumberOfDecisions() + (parser != null ? 1 : 0)];
		//		DOTGenerator dot = new DOTGenerator(null);
		//		System.out.println(dot.getDOT(atn.rules.get(0), parser.getRuleNames()));
		//		System.out.println(dot.getDOT(atn.rules.get(1), parser.getRuleNames()));
	}

	@Override
	public void reset() {
	}

	public int adaptivePredict(@NotNull SymbolStream<? extends Symbol> input, int decision,
							   @Nullable ParserRuleContext<Symbol> outerContext)
	{
		return adaptivePredict(input, decision, outerContext, false);
	}

	public int adaptivePredict(@NotNull SymbolStream<? extends Symbol> input,
							   int decision,
							   @Nullable ParserRuleContext<Symbol> outerContext,
							   boolean useContext)
	{
		predict_calls++;
		DFA dfa = decisionToDFA[decision];
		if (optimize_ll1 && dfa != null) {
			int ll_1 = input.LA(1);
			if (ll_1 >= 0 && ll_1 <= Short.MAX_VALUE) {
				int key = (decision << 16) + ll_1;
				Integer alt = LL1Table.get(key);
				if (alt != null) {
					return alt;
				}
			}
		}

		if (force_global_context) {
			useContext = true;
		}
		else if (!always_try_local_context) {
			useContext |= dfa != null && dfa.isContextSensitive();
		}

		userWantsCtxSensitive = useContext || (!disable_global_context && (outerContext != null));
		if (outerContext == null) {
			outerContext = ParserRuleContext.emptyContext();
		}

		SimulatorState<Symbol> state = null;
		if (dfa != null) {
			state = getStartState(dfa, input, outerContext, useContext);
		}

		if ( state==null ) {
			if ( dfa==null ) {
				DecisionState startState = atn.decisionToState.get(decision);
				decisionToDFA[decision] = dfa = new DFA(startState, decision);
				if (useContext) {
					dfa.setContextSensitive(true);
				}
			}

			return predictATN(dfa, input, outerContext, useContext);
		}
		else {
			//dump(dfa);
			// start with the DFA
			int m = input.mark();
			int index = input.index();
			try {
				int alt = execDFA(dfa, input, index, state);
				return alt;
			}
			finally {
				input.seek(index);
				input.release(m);
			}
		}
	}

	public SimulatorState<Symbol> getStartState(@NotNull DFA dfa,
										@NotNull SymbolStream<? extends Symbol> input,
										@NotNull ParserRuleContext<Symbol> outerContext,
										boolean useContext) {

		if (!useContext) {
			if (dfa.s0 == null) {
				return null;
			}

			return new SimulatorState<Symbol>(outerContext, dfa.s0, false, outerContext);
		}

		dfa.setContextSensitive(true);

		RuleContext<Symbol> remainingContext = outerContext;
		assert outerContext != null;
		DFAState s0 = dfa.s0;
		while (remainingContext != null && s0 != null && s0.isCtxSensitive) {
			s0 = s0.getContextTarget(getInvokingState(remainingContext));
			if (remainingContext.isEmpty()) {
				assert s0 == null || !s0.isCtxSensitive;
			}
			else {
				remainingContext = remainingContext.parent;
			}
		}

		if (s0 == null) {
			return null;
		}

		return new SimulatorState<Symbol>(outerContext, s0, useContext, (ParserRuleContext<Symbol>)remainingContext);
	}

	public int predictATN(@NotNull DFA dfa, @NotNull SymbolStream<? extends Symbol> input,
						  @Nullable ParserRuleContext<Symbol> outerContext,
						  boolean useContext)
	{
		if ( outerContext==null ) outerContext = ParserRuleContext.emptyContext();
		if ( debug ) System.out.println("ATN decision "+dfa.decision+
										" exec LA(1)=="+ getLookaheadName(input) +
										", outerContext="+outerContext.toString(parser));

		int alt = 0;
		int m = input.mark();
		int index = input.index();
		try {
			SimulatorState<Symbol> state = computeStartState(dfa, outerContext, useContext);
			alt = execATN(dfa, input, index, state);
		}
		catch (NoViableAltException nvae) {
			if ( debug ) dumpDeadEndConfigs(nvae);
			throw nvae;
		}
		finally {
			input.seek(index);
			input.release(m);
		}
		if ( debug ) System.out.println("DFA after predictATN: "+dfa.toString(parser.getTokenNames(), parser.getRuleNames()));
		return alt;
	}

	public int execDFA(@NotNull DFA dfa,
					   @NotNull SymbolStream<? extends Symbol> input, int startIndex,
					   @NotNull SimulatorState<Symbol> state)
    {
		ParserRuleContext<Symbol> outerContext = state.outerContext;
		if ( dfa_debug ) System.out.println("DFA decision "+dfa.decision+
											" exec LA(1)=="+ getLookaheadName(input) +
											", outerContext="+outerContext.toString(parser));
		if ( dfa_debug ) System.out.print(dfa.toString(parser.getTokenNames(), parser.getRuleNames()));
		DFAState acceptState = null;
		DFAState s = state.s0;

		int t = input.LA(1);
		ParserRuleContext<Symbol> remainingOuterContext = state.remainingOuterContext;

		while ( true ) {
			if ( dfa_debug ) System.out.println("DFA state "+s.stateNumber+" LA(1)=="+getLookaheadName(input));
			if ( state.useContext ) {
				while ( s.isCtxSensitive && s.contextSymbols.contains(t) ) {
					DFAState next = null;
					if (remainingOuterContext != null) {
						next = s.getContextTarget(getInvokingState(remainingOuterContext));
					}

					if ( next == null ) {
						// fail over to ATN
						SimulatorState<Symbol> initialState = new SimulatorState<Symbol>(state.outerContext, s, state.useContext, remainingOuterContext);
						return execATN(dfa, input, startIndex, initialState);
					}

					remainingOuterContext = (ParserRuleContext<Symbol>)remainingOuterContext.parent;
					s = next;
				}
			}
			if ( s.isAcceptState ) {
				if ( s.predicates!=null ) {
					if ( dfa_debug ) System.out.println("accept "+s);
				}
				else {
					if ( dfa_debug ) System.out.println("accept; predict "+s.prediction +" in state "+s.stateNumber);
				}
				acceptState = s;
				// keep going unless we're at EOF or state only has one alt number
				// mentioned in configs; check if something else could match
				// TODO: don't we always stop? only lexer would keep going
				// TODO: v3 dfa don't do this.
				break;
			}

			// t is not updated if one of these states is reached
			assert !s.isAcceptState;

			// if no edge, pop over to ATN interpreter, update DFA and return
			DFAState target = s.getTarget(t);
			if ( target == null ) {
				if ( dfa_debug && t>=0 ) System.out.println("no edge for "+parser.getTokenNames()[t]);
				int alt;
				if ( dfa_debug ) {
					System.out.println("ATN exec upon "+
                                       parser.getInputString(startIndex) +
									   " at DFA state "+s.stateNumber);
				}

				SimulatorState<Symbol> initialState = new SimulatorState<Symbol>(outerContext, s, state.useContext, remainingOuterContext);
				alt = execATN(dfa, input, startIndex, initialState);
				// this adds edge even if next state is accept for
				// same alt; e.g., s0-A->:s1=>2-B->:s2=>2
				// TODO: This next stuff kills edge, but extra states remain. :(
				if ( s.isAcceptState && alt!=-1 ) {
					DFAState d = s.getTarget(input.LA(1));
					if ( d.isAcceptState && d.prediction==s.prediction ) {
						// we can carve it out.
						s.setTarget(input.LA(1), ERROR); // IGNORE really not error
					}
				}
				if ( dfa_debug ) {
					System.out.println("back from DFA update, alt="+alt+", dfa=\n"+dfa.toString(parser.getTokenNames(), parser.getRuleNames()));
					//dump(dfa);
				}
				// action already executed
				if ( dfa_debug ) System.out.println("DFA decision "+dfa.decision+
													" predicts "+alt);
				return alt; // we've updated DFA, exec'd action, and have our deepest answer
			}
			else if ( target == ERROR ) {
				throw noViableAlt(input, outerContext, s.configset, startIndex);
			}
			s = target;
			if (!s.isAcceptState) {
				input.consume();
				t = input.LA(1);
			}
		}
//		if ( acceptState==null ) {
//			if ( debug ) System.out.println("!!! no viable alt in dfa");
//			return -1;
//		}

		if ( acceptState.configset.getConflictingAlts()!=null ) {
			if ( dfa.atnStartState instanceof DecisionState && ((DecisionState)dfa.atnStartState).isGreedy ) {
				int k = input.index() - startIndex + 1; // how much input we used
				if ( k == 1 || // SLL(1) == LL(1)
					!userWantsCtxSensitive ||
					!acceptState.configset.getDipsIntoOuterContext() )
				{
					// we don't report the ambiguity again
					//if ( !acceptState.configset.hasSemanticContext() ) {
					//	reportAmbiguity(dfa, acceptState, startIndex, input.index(), acceptState.configset.getConflictingAlts(), acceptState.configset);
					//}
				}
				else {
					assert !state.useContext;

					// Before attempting full context prediction, check to see if there are
					// disambiguating or validating predicates to evaluate which allow an
					// immediate decision
					if ( acceptState.predicates!=null ) {
						// rewind input so pred's LT(i) calls make sense
						input.seek(startIndex);
						IntervalSet predictions = evalSemanticContext(s.predicates, outerContext, true);
						if ( predictions.size() == 1 ) {
							return predictions.getMinElement();
						}
					}

					input.seek(startIndex);
					dfa.setContextSensitive(true);
					return adaptivePredict(input, dfa.decision, outerContext, true);
				}
			}
		}

		// Before jumping to prediction, check to see if there are
		// disambiguating or validating predicates to evaluate
		if ( s.predicates!=null ) {
			// rewind input so pred's LT(i) calls make sense
			input.seek(startIndex);
			// since we don't report ambiguities in execDFA, we never need to use complete predicate evaluation here
			IntervalSet alts = evalSemanticContext(s.predicates, outerContext, false);
			if (alts.isNil()) {
				throw noViableAlt(input, outerContext, s.configset, startIndex);
			}

			return alts.getMinElement();
		}

		if ( dfa_debug ) System.out.println("DFA decision "+dfa.decision+
											" predicts "+acceptState.prediction);
		return acceptState.prediction;
	}

	/** Performs ATN simulation to compute a predicted alternative based
	 *  upon the remaining input, but also updates the DFA cache to avoid
	 *  having to traverse the ATN again for the same input sequence.

	 There are some key conditions we're looking for after computing a new
	 set of ATN configs (proposed DFA state):
	       * if the set is empty, there is no viable alternative for current symbol
	       * does the state uniquely predict an alternative?
	       * does the state have a conflict that would prevent us from
	         putting it on the work list?
	       * if in non-greedy decision is there a config at a rule stop state?

	 We also have some key operations to do:
	       * add an edge from previous DFA state to potentially new DFA state, D,
	         upon current symbol but only if adding to work list, which means in all
	         cases except no viable alternative (and possibly non-greedy decisions?)
	       * collecting predicates and adding semantic context to DFA accept states
	       * adding rule context to context-sensitive DFA accept states
	       * consuming an input symbol
	       * reporting a conflict
	       * reporting an ambiguity
	       * reporting a context sensitivity
	       * reporting insufficient predicates

	 We should isolate those operations, which are side-effecting, to the
	 main work loop. We can isolate lots of code into other functions, but
	 they should be side effect free. They can return package that
	 indicates whether we should report something, whether we need to add a
	 DFA edge, whether we need to augment accept state with semantic
	 context or rule invocation context. Actually, it seems like we always
	 add predicates if they exist, so that can simply be done in the main
	 loop for any accept state creation or modification request.

	 cover these cases:
	    dead end
	    single alt
	    single alt + preds
	    conflict
	    conflict + preds

	 TODO: greedy + those

	 */
	public int execATN(@NotNull DFA dfa,
					   @NotNull SymbolStream<? extends Symbol> input, int startIndex,
					   @NotNull SimulatorState<Symbol> initialState)
	{
		if ( debug ) System.out.println("execATN decision "+dfa.decision+" exec LA(1)=="+ getLookaheadName(input));
		ATN_failover++;

		final ParserRuleContext<Symbol> outerContext = initialState.outerContext;
		final boolean useContext = initialState.useContext;

		int t = input.LA(1);

        DecisionState decState = atn.getDecisionState(dfa.decision);
		boolean greedy = decState.isGreedy;
		SimulatorState<Symbol> previous = initialState;

		PredictionContextCache contextCache = new PredictionContextCache(dfa.isContextSensitive());
		while (true) { // while more work
			SimulatorState<Symbol> nextState = computeReachSet(dfa, previous, t, greedy, contextCache);
			if (nextState == null) throw noViableAlt(input, outerContext, previous.s0.configset, startIndex);
			DFAState D = nextState.s0;
			ATNConfigSet reach = nextState.s0.configset;

			int predictedAlt = getUniqueAlt(reach);
			if ( predictedAlt!=ATN.INVALID_ALT_NUMBER ) {
				D.isAcceptState = true;
				D.prediction = predictedAlt;

				if (optimize_ll1
					&& input.index() == startIndex
					&& nextState.outerContext == nextState.remainingOuterContext
					&& dfa.decision >= 0
					&& greedy
					&& !D.configset.hasSemanticContext())
				{
					if (t >= 0 && t <= Short.MAX_VALUE) {
						int key = (dfa.decision << 16) + t;
						LL1Table.put(key, predictedAlt);
					}
				}

				if (useContext && always_try_local_context) {
					retry_with_context_indicates_no_conflict++;
					reportContextSensitivity(dfa, nextState, startIndex, input.index());
				}
			}
			else {
				D.configset.setConflictingAlts(getConflictingAlts(reach));
				if ( D.configset.getConflictingAlts()!=null ) {
					if ( greedy ) {
						D.isAcceptState = true;
						D.prediction = predictedAlt = resolveToMinAlt(D, D.configset.getConflictingAlts());

						int k = input.index() - startIndex + 1; // how much input we used
//						System.out.println("used k="+k);
						if ( k == 1 || // SLL(1) == LL(1)
							 !userWantsCtxSensitive ||
							 !D.configset.getDipsIntoOuterContext() )
						{
							if ( reportAmbiguities && !D.configset.hasSemanticContext() ) {
								reportAmbiguity(dfa, D, startIndex, input.index(), D.configset.getConflictingAlts(), D.configset);
							}
						}
						else {
							int ambigIndex = input.index();

							if ( D.isAcceptState && D.configset.hasSemanticContext() ) {
								int nalts = decState.getNumberOfTransitions();
								List<DFAState.PredPrediction> predPredictions =
									predicateDFAState(D, D.configset, outerContext, nalts);
								if (predPredictions != null) {
									input.seek(startIndex);
									// always use complete evaluation here since we'll want to retry with full context if still ambiguous
									IntervalSet alts = evalSemanticContext(predPredictions, outerContext, true);
									if (alts.size() == 1) {
										return alts.getMinElement();
									}
								}
							}

							if ( debug ) System.out.println("RETRY with outerContext="+outerContext);
							dfa.setContextSensitive(true);
							SimulatorState<Symbol> fullContextState = computeStartState(dfa, outerContext, true);
							reportAttemptingFullContext(dfa, fullContextState, startIndex, ambigIndex);
							input.seek(startIndex);
							return execATN(dfa, input, startIndex, fullContextState);
						}
					}
					else {
						// upon ambiguity for nongreedy, default to exit branch to avoid inf loop
						// this handles case where we find ambiguity that stops DFA construction
						// before a config hits rule stop state. Was leaving prediction blank.
						int exitAlt = 2;
						D.isAcceptState = true; // when ambig or ctx sens or nongreedy or .* loop hitting rule stop
						D.prediction = predictedAlt = exitAlt;
					}
				}
			}

			if ( !greedy ) {
				int exitAlt = 2;
				if ( predictedAlt != ATN.INVALID_ALT_NUMBER && configWithAltAtStopState(reach, 1) ) {
					if ( debug ) System.out.println("nongreedy loop but unique alt "+D.configset.getUniqueAlt()+" at "+reach);
					// reaches end via .* means nothing after.
					D.isAcceptState = true;
					D.prediction = predictedAlt = exitAlt;
				}
				else {// if we reached end of rule via exit branch and decision nongreedy, we matched
					if ( configWithAltAtStopState(reach, exitAlt) ) {
						if ( debug ) System.out.println("nongreedy at stop state for exit branch");
						D.isAcceptState = true;
						D.prediction = predictedAlt = exitAlt;
					}
				}
			}

			if ( D.isAcceptState && D.configset.hasSemanticContext() ) {
				int nalts = decState.getNumberOfTransitions();
				List<DFAState.PredPrediction> predPredictions =
					predicateDFAState(D, D.configset, outerContext, nalts);
				if ( predPredictions!=null ) {
					int stopIndex = input.index();
					input.seek(startIndex);
					IntervalSet alts = evalSemanticContext(predPredictions, outerContext, reportAmbiguities);
					D.prediction = ATN.INVALID_ALT_NUMBER;
					switch (alts.size()) {
					case 0:
						throw noViableAlt(input, outerContext, D.configset, startIndex);

					case 1:
						return alts.getMinElement();

					default:
						// report ambiguity after predicate evaluation to make sure the correct
						// set of ambig alts is reported.
						if (reportAmbiguities) {
							reportAmbiguity(dfa, D, startIndex, stopIndex, alts, D.configset);
						}

						return alts.getMinElement();
					}
				}
			}

			if ( D.isAcceptState ) return predictedAlt;

			previous = nextState;
			input.consume();
			t = input.LA(1);
		}
	}

	protected SimulatorState<Symbol> computeReachSet(DFA dfa, SimulatorState<Symbol> previous, int t, boolean greedy, PredictionContextCache contextCache) {
		final boolean useContext = previous.useContext;
		RuleContext<Symbol> remainingGlobalContext = previous.remainingOuterContext;
		List<ATNConfig> closureConfigs = new ArrayList<ATNConfig>(previous.s0.configset);
		List<Integer> contextElements = null;
		ATNConfigSet reach = new ATNConfigSet(!useContext);
		boolean stepIntoGlobal;
		do {
			boolean hasMoreContext = !useContext || remainingGlobalContext != null;
			if (!hasMoreContext) {
				reach.setOutermostConfigSet(true);
			}

			ATNConfigSet reachIntermediate = new ATNConfigSet(!useContext);
			int ncl = closureConfigs.size();
			for (int ci=0; ci<ncl; ci++) { // TODO: foreach
				ATNConfig c = closureConfigs.get(ci);
				if ( debug ) System.out.println("testing "+getTokenName(t)+" at "+c.toString());
				int n = c.state.getNumberOfTransitions();
				for (int ti=0; ti<n; ti++) {               // for each transition
					Transition trans = c.state.transition(ti);
					ATNState target = getReachableTarget(trans, t);
					if ( target!=null ) {
						reachIntermediate.add(new ATNConfig(c, target));
					}
				}
			}

			final boolean collectPredicates = false;
			stepIntoGlobal = closure(reachIntermediate, reach, collectPredicates, dfa.isContextSensitive(), greedy, contextCache.isContextSensitive(), hasMoreContext, contextCache);

			if (previous.useContext && stepIntoGlobal) {
				reach.clear();

				int nextContextElement = getInvokingState(remainingGlobalContext);
				if (contextElements == null) {
					contextElements = new ArrayList<Integer>();
				}

				if (remainingGlobalContext.isEmpty()) {
					remainingGlobalContext = null;
				} else {
					remainingGlobalContext = remainingGlobalContext.parent;
				}

				contextElements.add(nextContextElement);
				if (nextContextElement != PredictionContext.EMPTY_STATE_KEY) {
					for (int i = 0; i < closureConfigs.size(); i++) {
						closureConfigs.set(i, closureConfigs.get(i).appendContext(nextContextElement, contextCache));
					}
				}
			}
		} while (useContext && stepIntoGlobal);

		if (reach.isEmpty()) {
			return null;
		}

		DFAState dfaState = null;
		if (previous.s0 != null) {
			dfaState = addDFAEdge(dfa, previous.s0.configset, t, contextElements, reach, contextCache);
		}

		return new SimulatorState<Symbol>(previous.outerContext, dfaState, useContext, (ParserRuleContext<Symbol>)remainingGlobalContext);
	}

	@NotNull
	public SimulatorState<Symbol> computeStartState(DFA dfa,
											ParserRuleContext<Symbol> globalContext,
											boolean useContext)
	{
		DFAState s0 = dfa.s0;
		if (s0 != null) {
			if (!useContext) {
				return new SimulatorState<Symbol>(globalContext, s0, useContext, globalContext);
			}

			s0.setContextSensitive(atn);
		}

		final int decision = dfa.decision;
		@NotNull
		final ATNState p = dfa.atnStartState;

		int previousContext = 0;
		RuleContext<Symbol> remainingGlobalContext = globalContext;
		PredictionContext initialContext = PredictionContext.EMPTY; // always at least the implicit call to start rule
		PredictionContextCache contextCache = new PredictionContextCache(dfa.isContextSensitive());
		if (useContext) {
			while (s0 != null && s0.isCtxSensitive && remainingGlobalContext != null) {
				DFAState next;
				if (remainingGlobalContext.isEmpty()) {
					next = s0.getContextTarget(PredictionContext.EMPTY_STATE_KEY);
					previousContext = PredictionContext.EMPTY_STATE_KEY;
					remainingGlobalContext = null;
				}
				else {
					next = s0.getContextTarget(getInvokingState(remainingGlobalContext));
					previousContext = getInvokingState(remainingGlobalContext);
					initialContext = initialContext.appendContext(getInvokingState(remainingGlobalContext), contextCache);
					remainingGlobalContext = remainingGlobalContext.parent;
				}

				if (next == null) {
					break;
				}

				s0 = next;
			}
		}

		if (s0 != null && !s0.isCtxSensitive) {
			return new SimulatorState<Symbol>(globalContext, s0, useContext, (ParserRuleContext<Symbol>)remainingGlobalContext);
		}

		ATNConfigSet configs = new ATNConfigSet(!useContext);

		DecisionState decState = null;
		if ( atn.decisionToState.size()>0 ) {
			decState = atn.decisionToState.get(decision);
		}

		boolean greedy = decState == null || decState.isGreedy;
		while (true) {
			ATNConfigSet reachIntermediate = new ATNConfigSet(!useContext);
			int n = p.getNumberOfTransitions();
			for (int ti=0; ti<n; ti++) {
				// for each transition
				ATNState target = p.transition(ti).target;
				reachIntermediate.add(new ATNConfig(target, ti + 1, initialContext));
			}

			boolean hasMoreContext = remainingGlobalContext != null;
			if (!hasMoreContext) {
				configs.setOutermostConfigSet(true);
			}

			final boolean collectPredicates = true;
			boolean stepIntoGlobal = closure(reachIntermediate, configs, collectPredicates, dfa.isContextSensitive(), greedy, contextCache.isContextSensitive(), hasMoreContext, contextCache);

			DFAState next = addDFAState(dfa, configs);
			if (s0 == null) {
				dfa.s0 = next;
			}
			else {
				s0.setContextTarget(previousContext, next);
			}
			s0 = next;

			if (!useContext || !stepIntoGlobal) {
				break;
			}

			// TODO: make sure it distinguishes empty stack states
			next.setContextSensitive(atn);

			configs.clear();
			int nextContextElement = getInvokingState(remainingGlobalContext);

			if (remainingGlobalContext.isEmpty()) {
				remainingGlobalContext = null;
			} else {
				remainingGlobalContext = remainingGlobalContext.parent;
			}

			if (nextContextElement != PredictionContext.EMPTY_STATE_KEY) {
				initialContext = initialContext.appendContext(nextContextElement, contextCache);
			}

			previousContext = nextContextElement;
		}

		return new SimulatorState<Symbol>(globalContext, s0, useContext, (ParserRuleContext<Symbol>)remainingGlobalContext);
	}

	@Nullable
	public ATNState getReachableTarget(@NotNull Transition trans, int ttype) {
		if ( trans instanceof AtomTransition ) {
			AtomTransition at = (AtomTransition)trans;
			if ( at.label == ttype ) {
				return at.target;
			}
		}
		else if ( trans instanceof SetTransition ) {
			SetTransition st = (SetTransition)trans;
			boolean not = trans instanceof NotSetTransition;
			if ( !not && st.set.contains(ttype) || not && !st.set.contains(ttype) ) {
				return st.target;
			}
		}
		else if ( trans instanceof RangeTransition ) {
			RangeTransition rt = (RangeTransition)trans;
			if ( ttype>=rt.from && ttype<=rt.to ) return rt.target;
		}
		else if ( trans instanceof WildcardTransition && ttype!=Token.EOF ) {
			return trans.target;
		}
		return null;
	}

	/** collect and set D's semantic context */
	public List<DFAState.PredPrediction> predicateDFAState(DFAState D,
														   ATNConfigSet configs,
														   RuleContext<Symbol> outerContext,
														   int nalts)
	{
		IntervalSet conflictingAlts = getConflictingAltsFromConfigSet(configs);
		if ( debug ) System.out.println("predicateDFAState "+D);
		SemanticContext[] altToPred = getPredsForAmbigAlts(conflictingAlts, configs, nalts);
		// altToPred[uniqueAlt] is now our validating predicate (if any)
		List<DFAState.PredPrediction> predPredictions = null;
		if ( altToPred!=null ) {
			// we have a validating predicate; test it
			// Update DFA so reach becomes accept state with predicate
			predPredictions = getPredicatePredictions(conflictingAlts, altToPred);
			D.predicates = predPredictions;
			D.prediction = ATN.INVALID_ALT_NUMBER; // make sure we use preds
		}
		return predPredictions;
	}

	public SemanticContext[] getPredsForAmbigAlts(@NotNull IntervalSet ambigAlts,
												  @NotNull ATNConfigSet configs,
												  int nalts)
	{
		// REACH=[1|1|[]|0:0, 1|2|[]|0:1]

		/* altToPred starts as an array of all null contexts. The entry at index i
		 * corresponds to alternative i. altToPred[i] may have one of three values:
		 *   1. null: no ATNConfig c is found such that c.alt==i
		 *   2. SemanticContext.NONE: At least one ATNConfig c exists such that
		 *      c.alt==i and c.semanticContext==SemanticContext.NONE. In other words,
		 *      alt i has at least one unpredicated config.
		 *   3. Non-NONE Semantic Context: There exists at least one, and for all
		 *      ATNConfig c such that c.alt==i, c.semanticContext!=SemanticContext.NONE.
		 *
		 * From this, it is clear that NONE||anything==NONE.
		 */
		SemanticContext[] altToPred = new SemanticContext[nalts +1];
		int n = altToPred.length;
		for (ATNConfig c : configs) {
			if ( ambigAlts.contains(c.alt) ) {
				altToPred[c.alt] = SemanticContext.or(altToPred[c.alt], c.semanticContext);
			}
		}

		int nPredAlts = 0;
		for (int i = 0; i < n; i++) {
			if (altToPred[i] == null) {
				altToPred[i] = SemanticContext.NONE;
			}
			else if (altToPred[i] != SemanticContext.NONE) {
				nPredAlts++;
			}
		}

		// Optimize away p||p and p&&p
		for (int i = 0; i < altToPred.length; i++) {
			altToPred[i] = altToPred[i].optimize();
		}

		// nonambig alts are null in altToPred
		if ( nPredAlts==0 ) altToPred = null;
		if ( debug ) System.out.println("getPredsForAmbigAlts result "+Arrays.toString(altToPred));
		return altToPred;
	}

	public List<DFAState.PredPrediction> getPredicatePredictions(IntervalSet ambigAlts, SemanticContext[] altToPred) {
		List<DFAState.PredPrediction> pairs = new ArrayList<DFAState.PredPrediction>();
		boolean containsPredicate = false;
		for (int i = 1; i < altToPred.length; i++) {
			SemanticContext pred = altToPred[i];

			// unpredicated is indicated by SemanticContext.NONE
			assert pred != null;

			// find first unpredicated but ambig alternative, if any.
			// Only ambiguous alternatives will have SemanticContext.NONE.
			// Any unambig alts or ambig naked alts after first ambig naked are ignored
			// (null, i) means alt i is the default prediction
			// if no (null, i), then no default prediction.
			if (ambigAlts!=null && ambigAlts.contains(i) && pred==SemanticContext.NONE) {
				pairs.add(new DFAState.PredPrediction(null, i));
			}
			else if ( pred!=SemanticContext.NONE ) {
				containsPredicate = true;
				pairs.add(new DFAState.PredPrediction(pred, i));
			}
		}

		if ( !containsPredicate ) {
			pairs = null;
		}

//		System.out.println(Arrays.toString(altToPred)+"->"+pairs);
		return pairs;
	}

	/** Look through a list of predicate/alt pairs, returning alts for the
	 *  pairs that win. A {@code null} predicate indicates an alt containing an
	 *  unpredicated config which behaves as "always true."
	 *
	 * @param checkUniqueMatch If true, {@link ATN#INVALID_ALT_NUMBER} will be returned
	 *      if the match in not unique.
	 */
	public IntervalSet evalSemanticContext(@NotNull List<DFAState.PredPrediction> predPredictions,
										   ParserRuleContext<Symbol> outerContext,
										   boolean complete)
	{
		IntervalSet predictions = new IntervalSet();
		for (DFAState.PredPrediction pair : predPredictions) {
			if ( pair.pred==null ) {
				predictions.add(pair.alt);
				if (!complete) {
					break;
				}

				continue;
			}

			boolean evaluatedResult = pair.pred.eval(parser, outerContext);
			if ( debug || dfa_debug ) {
				System.out.println("eval pred "+pair+"="+evaluatedResult);
			}

			if ( evaluatedResult ) {
				if ( debug || dfa_debug ) System.out.println("PREDICT "+pair.alt);
				predictions.add(pair.alt);
				if (!complete) {
					break;
				}
			}
		}

		return predictions;
	}


	/* TODO: If we are doing predicates, there is no point in pursuing
		 closure operations if we reach a DFA state that uniquely predicts
		 alternative. We will not be caching that DFA state and it is a
		 waste to pursue the closure. Might have to advance when we do
		 ambig detection thought :(
		  */

	protected boolean closure(ATNConfigSet sourceConfigs,
						   @NotNull ATNConfigSet configs,
						   boolean collectPredicates,
						   boolean contextSensitiveDfa,
						   boolean greedy, boolean loopsSimulateTailRecursion,
						   boolean hasMoreContext,
						   @Nullable PredictionContextCache contextCache)
	{
		if (contextCache == null) {
			contextCache = contextSensitiveDfa ? PredictionContextCache.UNCACHED_FULL : PredictionContextCache.UNCACHED_LOCAL;
		}

		boolean stepIntoGlobal = false;
		ATNConfigSet currentConfigs = sourceConfigs;
		Set<ATNConfig> closureBusy = new HashSet<ATNConfig>();
		while (currentConfigs.size() > 0) {
			ATNConfigSet intermediate = new ATNConfigSet(!contextSensitiveDfa);
			for (ATNConfig config : currentConfigs) {
				if (optimize_closure_busy && !closureBusy.add(config)) {
					continue;
				}

				stepIntoGlobal |= closure(config, configs, intermediate, closureBusy, collectPredicates, greedy, loopsSimulateTailRecursion, hasMoreContext, contextCache, 0);
			}

			currentConfigs = intermediate;
		}

		return stepIntoGlobal;
	}

	protected boolean closure(@NotNull ATNConfig config,
						   @NotNull ATNConfigSet configs,
						   @Nullable ATNConfigSet intermediate,
						   @NotNull Set<ATNConfig> closureBusy,
						   boolean collectPredicates,
						   boolean greedy, boolean loopsSimulateTailRecursion,
						   boolean hasMoreContexts,
						   @NotNull PredictionContextCache contextCache,
						   int depth)
	{
		if ( debug ) System.out.println("closure("+config.toString(parser,true)+")");

		if ( !optimize_closure_busy && !closureBusy.add(config) ) {
			return false; // avoid infinite recursion
		}

		boolean stepIntoGlobal = false;
		boolean hasEmpty = config.context == null || config.context.isEmpty();
		if ( config.state instanceof RuleStopState ) {
			if ( !greedy ) {
				// don't see past end of a rule for any nongreedy decision
				if ( debug ) System.out.println("NONGREEDY at stop state of "+
												getRuleName(config.state.ruleIndex));
				configs.add(config, contextCache);
				return stepIntoGlobal;
			}
			// We hit rule end. If we have context info, use it
			if ( config.context!=null && !config.context.isEmpty() ) {
				for (int i = 0; i < config.context.size(); i++) {
					if (config.context.getInvokingState(i) == PredictionContext.EMPTY_STATE_KEY) {
						hasEmpty = true;
						continue;
					}

					PredictionContext newContext = config.context.getParent(i); // "pop" invoking state
					ATNState invokingState = atn.states.get(config.context.getInvokingState(i));
					RuleTransition rt = (RuleTransition)invokingState.transition(0);
					ATNState retState = rt.followState;
					ATNConfig c = new ATNConfig(retState, config.alt, newContext, config.semanticContext);
					// While we have context to pop back from, we may have
					// gotten that context AFTER having fallen off a rule.
					// Make sure we track that we are now out of context.
					c.reachesIntoOuterContext = config.reachesIntoOuterContext;
					assert depth > Integer.MIN_VALUE;
					if (optimize_closure_busy && c.context.isEmpty() && !closureBusy.add(c)) {
						continue;
					}

					stepIntoGlobal |= closure(c, configs, intermediate, closureBusy, collectPredicates, greedy, loopsSimulateTailRecursion, hasMoreContexts, contextCache, depth - 1);
				}

				if (!hasEmpty || !hasMoreContexts) {
					return stepIntoGlobal;
				}

				config = new ATNConfig(config, config.state, PredictionContext.EMPTY);
			}
			else if (!hasMoreContexts) {
				configs.add(config, contextCache);
				return stepIntoGlobal;
			}
			else {
				// else if we have no context info, just chase follow links (if greedy)
				if ( debug ) System.out.println("FALLING off rule "+
												getRuleName(config.state.ruleIndex));
			}
		}

		ATNState p = config.state;
		// optimization
		if ( !p.onlyHasEpsilonTransitions() ) {
            configs.add(config, contextCache);
            if ( debug ) System.out.println("added config "+configs);
        }

        for (int i=0; i<p.getNumberOfTransitions(); i++) {
            Transition t = p.transition(i);
            boolean continueCollecting =
				!(t instanceof ActionTransition) && collectPredicates;
            ATNConfig c = getEpsilonTarget(config, t, continueCollecting, depth == 0, contextCache);
			if ( c!=null ) {
				if (loopsSimulateTailRecursion) {
					if ( config.state instanceof StarLoopbackState || config.state instanceof PlusLoopbackState ) {
						c.context = contextCache.getChild(c.context, config.state.stateNumber);
						if ( debug ) System.out.println("Loop back; push "+config.state.stateNumber+", stack="+c.context);
					}
				}

				if (config.state instanceof LoopEndState) {
					if ( debug ) System.out.println("Loop end; pop, stack="+c.context);
					LoopEndState end = (LoopEndState)config.state;
					c.context = c.context.popAll(end.loopBackStateNumber, contextCache);
				}

				if (t instanceof RuleTransition) {
					if (intermediate != null && !collectPredicates) {
						intermediate.add(c, contextCache);
						continue;
					}
				}

				if (optimize_closure_busy) {
					boolean checkClosure = false;
					if (c.state instanceof StarLoopEntryState || c.state instanceof BlockEndState || c.state instanceof LoopEndState) {
						checkClosure = true;
					}
					else if (c.state instanceof PlusBlockStartState) {
						checkClosure = true;
					}
					else if (config.state instanceof RuleStopState && c.context.isEmpty()) {
						checkClosure = true;
					}

					if (checkClosure && !closureBusy.add(c)) {
						continue;
					}
				}

				int newDepth = depth;
				if ( config.state instanceof RuleStopState ) {
					// target fell off end of rule; mark resulting c as having dipped into outer context
					// We can't get here if incoming config was rule stop and we had context
					// track how far we dip into outer context.  Might
					// come in handy and we avoid evaluating context dependent
					// preds if this is > 0.
					c.reachesIntoOuterContext++;
					stepIntoGlobal = true;
					assert newDepth > Integer.MIN_VALUE;
					newDepth--;
					if ( debug ) System.out.println("dips into outer ctx: "+c);
				}
				else if (t instanceof RuleTransition) {
					// latch when newDepth goes negative - once we step out of the entry context we can't return
					if (newDepth >= 0) {
						newDepth++;
					}
				}

				stepIntoGlobal |= closure(c, configs, intermediate, closureBusy, continueCollecting, greedy, loopsSimulateTailRecursion, hasMoreContexts, contextCache, newDepth);
			}
		}

		return stepIntoGlobal;
	}

	@NotNull
	public String getRuleName(int index) {
		if ( parser!=null && index>=0 ) return parser.getRuleNames()[index];
		return "<rule "+index+">";
	}

	@Nullable
	public ATNConfig getEpsilonTarget(@NotNull ATNConfig config, @NotNull Transition t, boolean collectPredicates, boolean inContext, PredictionContextCache contextCache) {
		if ( t instanceof RuleTransition ) {
			return ruleTransition(config, t, contextCache);
		}
		else if ( t instanceof PredicateTransition ) {
			return predTransition(config, (PredicateTransition)t, collectPredicates, inContext);
		}
		else if ( t instanceof ActionTransition ) {
			return actionTransition(config, (ActionTransition)t);
		}
		else if ( t.isEpsilon() ) {
			return new ATNConfig(config, t.target);
		}
		return null;
	}

	@NotNull
	public ATNConfig actionTransition(@NotNull ATNConfig config, @NotNull ActionTransition t) {
		if ( debug ) System.out.println("ACTION edge "+t.ruleIndex+":"+t.actionIndex);
		return new ATNConfig(config, t.target);
	}

	@Nullable
	public ATNConfig predTransition(@NotNull ATNConfig config,
									@NotNull PredicateTransition pt,
									boolean collectPredicates,
									boolean inContext)
	{
		if ( debug ) {
			System.out.println("PRED (collectPredicates="+collectPredicates+") "+
                    pt.ruleIndex+":"+pt.predIndex+
					", ctx dependent="+pt.isCtxDependent);
			if ( parser != null ) {
                System.out.println("context surrounding pred is "+
                                   parser.getRuleInvocationStack());
            }
		}

        ATNConfig c;
        if ( collectPredicates &&
			 (!pt.isCtxDependent || (pt.isCtxDependent&&inContext)) )
		{
            SemanticContext newSemCtx = SemanticContext.and(config.semanticContext, pt.getPredicate());
            c = new ATNConfig(config, pt.target, newSemCtx);
        }
		else {
			c = new ATNConfig(config, pt.target);
		}

		if ( debug ) System.out.println("config from pred transition="+c);
        return c;
	}

	@NotNull
	public ATNConfig ruleTransition(@NotNull ATNConfig config, @NotNull Transition t, @Nullable PredictionContextCache contextCache) {
		if ( debug ) {
			System.out.println("CALL rule "+getRuleName(t.target.ruleIndex)+
							   ", ctx="+config.context);
		}
		ATNState p = config.state;
		PredictionContext newContext;
		if (contextCache != null) {
			newContext = contextCache.getChild(config.context, p.stateNumber);
		}
		else {
			newContext = config.context.getChild(p.stateNumber);
		}

		return new ATNConfig(config, t.target, newContext);
	}

	/**
	 * From grammar:

	 s' : s s ;
	 s : x? | x ;
	 x : 'a' ;

	 config list: (4,1), (11,1,4), (7,1), (3,1,1), (4,1,1), (8,1,1), (7,1,1),
	 (8,2), (11,2,8), (11,1,[8 1])

	 state to config list:

	 3  -> (3,1,1)
	 4  -> (4,1), (4,1,1)
	 7  -> (7,1), (7,1,1)
	 8  -> (8,1,1), (8,2)
	 11 -> (11,1,4), (11,2,8), (11,1,8 1)

	 Walk and find state config lists with > 1 alt. If none, no conflict. return null. Here, states 11
	 and 8 have lists with both alts 1 and 2. Must check these config lists for conflicting configs.

	 Sam pointed out a problem with the previous definition, v3, of
	 ambiguous states. If we have another state associated with conflicting
	 alternatives, we should keep going. For example, the following grammar

	 s : (ID | ID ID?) ';' ;

	 When the ATN simulation reaches the state before ';', it has a DFA
	 state that looks like: [12|1|[], 6|2|[], 12|2|[]]. Naturally
	 12|1|[] and 12|2|[] conflict, but we cannot stop processing this node
	 because alternative to has another way to continue, via [6|2|[]].
	 The key is that we have a single state that has config's only associated
	 with a single alternative, 2, and crucially the state transitions
	 among the configurations are all non-epsilon transitions. That means
	 we don't consider any conflicts that include alternative 2. So, we
	 ignore the conflict between alts 1 and 2. We ignore a set of
	 conflicting alts when there is an intersection with an alternative
	 associated with a single alt state in the state->config-list map.

	 It's also the case that we might have two conflicting configurations but
	 also a 3rd nonconflicting configuration for a different alternative:
	 [1|1|[], 1|2|[], 8|3|[]]. This can come about from grammar:

	 a : A | A | A B ;

	 After matching input A, we reach the stop state for rule A, state 1.
	 State 8 is the state right before B. Clearly alternatives 1 and 2
	 conflict and no amount of further lookahead will separate the two.
	 However, alternative 3 will be able to continue and so we do not
	 stop working on this state. In the previous example, we're concerned
	 with states associated with the conflicting alternatives. Here alt
	 3 is not associated with the conflicting configs, but since we can continue
	 looking for input reasonably, I don't declare the state done. We
	 ignore a set of conflicting alts when we have an alternative
	 that we still need to pursue.

	 So, in summary, as long as there is a single configuration that is
	 not conflicting with any other configuration for that state, then
	 there is more input we can use to keep going. E.g.,
	 s->[(s,1,[x]), (s,2,[x]), (s,2,[y])]
	 s->[(s,1,_)]
	 s->[(s,1,[y]), (s,2,[x])]
	 Regardless of what goes on for the other states, this is
	 sufficient to force us to add this new state to the ATN-to-DFA work list.

	 TODO: split into "has nonconflict config--add to work list" and getambigalts
	 functions
	 */
	@Nullable
	public IntervalSet getConflictingAlts(@NotNull ATNConfigSet configs) {
		if ( debug ) System.out.println("### check ambiguous  "+configs);
		// First get a list of configurations for each state.
		// Most of the time, each state will have one associated configuration.
		MultiMap<Integer, ATNConfig> stateToConfigListMap = new MultiMap<Integer, ATNConfig>();
		Map<Integer, IntervalSet> stateToAltListMap = new HashMap<Integer, IntervalSet>();

		for (ATNConfig c : configs) {
			stateToConfigListMap.map(c.state.stateNumber, c);
			IntervalSet alts = stateToAltListMap.get(c.state.stateNumber);
			if ( alts==null ) {
				alts = new IntervalSet();
				stateToAltListMap.put(c.state.stateNumber, alts);
			}
			alts.add(c.alt);
		}
		// potential conflicts are states, s, with > 1 configurations and diff alts
		// find all alts with potential conflicts
		int numPotentialConflicts = 0;
		IntervalSet altsToIgnore = new IntervalSet();
		for (int state : stateToConfigListMap.keySet()) { // for each state
			IntervalSet alts = stateToAltListMap.get(state);
			if ( alts.size()==1 ) {
				if ( !atn.states.get(state).onlyHasEpsilonTransitions() ) {
					List<ATNConfig> configsPerState = stateToConfigListMap.get(state);
					ATNConfig anyConfig = configsPerState.get(0);
					altsToIgnore.add(anyConfig.alt);
					if ( debug ) System.out.println("### one alt and all non-ep: "+configsPerState);
				}
				// remove state's configurations from further checking; no issues with them.
				// (can't remove as it's concurrent modification; set to null)
//				return null;
				stateToConfigListMap.put(state, null);
			}
			else {
				numPotentialConflicts++;
			}
		}

		if ( debug ) System.out.println("### altsToIgnore: "+altsToIgnore);
		if ( debug ) System.out.println("### stateToConfigListMap="+stateToConfigListMap);

		if ( numPotentialConflicts==0 ) {
			return null;
		}

		// compare each pair of configs in sets for states with > 1 alt in config list, looking for
		// (s, i, ctx) and (s, j, ctx') where ctx==ctx' or one is suffix of the other.
		IntervalSet ambigAlts = new IntervalSet();
		for (int state : stateToConfigListMap.keySet()) {
			List<ATNConfig> configsPerState = stateToConfigListMap.get(state);
			if (configsPerState == null) continue;
			IntervalSet alts = stateToAltListMap.get(state);
// Sam's correction to ambig def is here:
			if ( !altsToIgnore.isNil() && alts.and(altsToIgnore).size()<=1 ) {
//				System.err.println("ignoring alt since "+alts+"&"+altsToIgnore+
//								   ".size is "+alts.and(altsToIgnore).size());
				continue;
			}
			int size = configsPerState.size();
			for (int i = 0; i < size; i++) {
				ATNConfig c = configsPerState.get(i);
				for (int j = i+1; j < size; j++) {
					ATNConfig d = configsPerState.get(j);
					if ( c.alt != d.alt ) {
						boolean conflicting =
							c.context.equals(d.context);
						if ( conflicting ) {
							if ( debug ) {
								System.out.println("we reach state "+c.state.stateNumber+
												   " in rule "+
												   (parser !=null ? getRuleName(c.state.ruleIndex) :"n/a")+
												   " alts "+c.alt+","+d.alt+" from ctx "+Utils.join(c.context.toStrings(parser, c.state.stateNumber), "")
												   +" and "+ Utils.join(d.context.toStrings(parser, d.state.stateNumber), ""));
							}
							ambigAlts.add(c.alt);
							ambigAlts.add(d.alt);
						}
					}
				}
			}
		}

		if ( debug ) System.out.println("### ambigAlts="+ambigAlts);

		if ( ambigAlts.isNil() ) return null;

		return ambigAlts;
	}

	protected IntervalSet getConflictingAltsFromConfigSet(ATNConfigSet configs) {
		IntervalSet conflictingAlts;
		if ( configs.getUniqueAlt()!= ATN.INVALID_ALT_NUMBER ) {
			conflictingAlts = IntervalSet.of(configs.getUniqueAlt());
		}
		else {
			conflictingAlts = configs.getConflictingAlts();
		}
		return conflictingAlts;
	}

	protected int resolveToMinAlt(@NotNull DFAState D, IntervalSet conflictingAlts) {
		// kill dead alts so we don't chase them ever
//		killAlts(conflictingAlts, D.configset);
		D.prediction = conflictingAlts.getMinElement();
		if ( debug ) System.out.println("RESOLVED TO "+D.prediction+" for "+D);
		return D.prediction;
	}

	@NotNull
	public String getTokenName(int t) {
		if ( t==Token.EOF ) return "EOF";
		if ( parser!=null && parser.getTokenNames()!=null ) {
			String[] tokensNames = parser.getTokenNames();
			if ( t>=tokensNames.length ) {
				System.err.println(t+" ttype out of range: "+ Arrays.toString(tokensNames));
				System.err.println(((CommonTokenStream)parser.getInputStream()).getTokens());
			}
			else {
				return tokensNames[t]+"<"+t+">";
			}
		}
		return String.valueOf(t);
	}

	public String getLookaheadName(SymbolStream<? extends Symbol> input) {
		return getTokenName(input.LA(1));
	}

	public void dumpDeadEndConfigs(@NotNull NoViableAltException nvae) {
		System.err.println("dead end configs: ");
		for (ATNConfig c : nvae.deadEndConfigs) {
			String trans = "no edges";
			if ( c.state.getNumberOfTransitions()>0 ) {
				Transition t = c.state.transition(0);
				if ( t instanceof AtomTransition) {
					AtomTransition at = (AtomTransition)t;
					trans = "Atom "+getTokenName(at.label);
				}
				else if ( t instanceof SetTransition ) {
					SetTransition st = (SetTransition)t;
					boolean not = st instanceof NotSetTransition;
					trans = (not?"~":"")+"Set "+st.set.toString();
				}
			}
			System.err.println(c.toString(parser, true)+":"+trans);
		}
	}

	@NotNull
	public NoViableAltException noViableAlt(@NotNull SymbolStream<? extends Symbol> input,
											@NotNull ParserRuleContext<Symbol> outerContext,
											@NotNull ATNConfigSet configs,
											int startIndex)
	{
		return new NoViableAltException(parser, input,
											input.get(startIndex),
											input.LT(1),
											configs, outerContext);
	}

	public int getUniqueAlt(@NotNull Collection<ATNConfig> configs) {
		int alt = ATN.INVALID_ALT_NUMBER;
		for (ATNConfig c : configs) {
			if ( alt == ATN.INVALID_ALT_NUMBER ) {
				alt = c.alt; // found first alt
			}
			else if ( c.alt!=alt ) {
				return ATN.INVALID_ALT_NUMBER;
			}
		}
		return alt;
	}

	public boolean configWithAltAtStopState(@NotNull Collection<ATNConfig> configs, int alt) {
		for (ATNConfig c : configs) {
			if ( c.alt == alt ) {
				if ( c.state.getClass() == RuleStopState.class ) {
					return true;
				}
			}
		}
		return false;
	}

	@NotNull
	protected DFAState addDFAEdge(@NotNull DFA dfa,
								  @NotNull ATNConfigSet p,
								  int t,
								  List<Integer> contextTransitions,
								  @NotNull ATNConfigSet q,
								  PredictionContextCache contextCache)
	{
		assert dfa.isContextSensitive() || contextTransitions == null || contextTransitions.isEmpty();

		DFAState from = addDFAState(dfa, p);
		DFAState to = addDFAState(dfa, q);

		if (contextTransitions != null) {
			for (int context : contextTransitions) {
				if (context == PredictionContext.EMPTY_STATE_KEY) {
					if (from.configset.isOutermostConfigSet()) {
						continue;
					}
				}

				if (!from.isCtxSensitive) {
					from.setContextSensitive(atn);
				}

				from.contextSymbols.add(t);
				DFAState next = from.getContextTarget(context);
				if (next != null) {
					from = next;
					continue;
				}

				next = addDFAContextState(dfa, from.configset, context, contextCache);
				assert context != PredictionContext.EMPTY_STATE_KEY || next.configset.isOutermostConfigSet();
				from.setContextTarget(context, next);
				from = next;
			}
		}

        if ( debug ) System.out.println("EDGE "+from+" -> "+to+" upon "+getTokenName(t));
		addDFAEdge(from, t, to);
		if ( debug ) System.out.println("DFA=\n"+dfa.toString(parser!=null?parser.getTokenNames():null, parser!=null?parser.getRuleNames():null));
		return to;
	}

	protected void addDFAEdge(@Nullable DFAState p, int t, @Nullable DFAState q) {
		if ( p!=null ) {
			p.setTarget(t, q);
		}
	}

	/** See comment on LexerInterpreter.addDFAState. */
	@NotNull
	protected DFAState addDFAContextState(@NotNull DFA dfa, @NotNull ATNConfigSet configs, int invokingContext, PredictionContextCache contextCache) {
		if (invokingContext != PredictionContext.EMPTY_STATE_KEY) {
			ATNConfigSet contextConfigs = new ATNConfigSet(false);
			for (ATNConfig config : configs) {
				contextConfigs.add(config.appendContext(invokingContext, contextCache));
			}

			return addDFAState(dfa, contextConfigs);
		}
		else {
			assert !configs.isOutermostConfigSet() : "Shouldn't be adding a duplicate edge.";
			configs = configs.clone(true);
			configs.setOutermostConfigSet(true);
			return addDFAState(dfa, configs);
		}
	}

	/** See comment on LexerInterpreter.addDFAState. */
	@NotNull
	protected DFAState addDFAState(@NotNull DFA dfa, @NotNull ATNConfigSet configs) {
		DFAState proposed = new DFAState(configs, -1, atn.maxTokenType);
		DFAState existing = dfa.states.get(proposed);
		if ( existing!=null ) return existing;

		DFAState newState = proposed;

		newState.stateNumber = dfa.states.size();
		configs.optimizeConfigs(this);
		newState.configset = configs.clone(true);
		dfa.states.put(newState, newState);
        if ( debug ) System.out.println("adding new DFA state: "+newState);
		return newState;
	}

//	public void reportConflict(int startIndex, int stopIndex,
//							   @NotNull IntervalSet alts,
//							   @NotNull ATNConfigSet configs)
//	{
//		if ( debug || retry_debug ) {
//			System.out.println("reportConflict "+alts+":"+configs+
//							   ", input="+parser.getInputString(startIndex, stopIndex));
//		}
//		if ( parser!=null ) parser.getErrorHandler().reportConflict(parser, startIndex, stopIndex, alts, configs);
//	}

	public void reportAttemptingFullContext(DFA dfa, SimulatorState<Symbol> initialState, int startIndex, int stopIndex) {
        if ( debug || retry_debug ) {
            System.out.println("reportAttemptingFullContext decision="+dfa.decision+":"+initialState.s0.configset+
                               ", input="+parser.getInputString(startIndex, stopIndex));
        }
<<<<<<< HEAD
        if ( parser!=null ) parser.getErrorHandler().reportAttemptingFullContext(parser, dfa, startIndex, stopIndex, initialState);
=======
        if ( parser!=null ) parser.getErrorListenerDispatch().reportAttemptingFullContext(parser, dfa, startIndex, stopIndex, configs);
>>>>>>> ec5a7b8f
    }

	public void reportContextSensitivity(DFA dfa, SimulatorState<Symbol> acceptState, int startIndex, int stopIndex) {
        if ( debug || retry_debug ) {
            System.out.println("reportContextSensitivity decision="+dfa.decision+":"+acceptState.s0.configset+
                               ", input="+parser.getInputString(startIndex, stopIndex));
        }
<<<<<<< HEAD
        if ( parser!=null ) parser.getErrorHandler().reportContextSensitivity(parser, dfa, startIndex, stopIndex, acceptState);
=======
        if ( parser!=null ) parser.getErrorListenerDispatch().reportContextSensitivity(parser, dfa, startIndex, stopIndex, configs);
>>>>>>> ec5a7b8f
    }

    /** If context sensitive parsing, we know it's ambiguity not conflict */
    public void reportAmbiguity(@NotNull DFA dfa, DFAState D, int startIndex, int stopIndex,
								@NotNull IntervalSet ambigAlts,
								@NotNull ATNConfigSet configs)
	{
		if ( debug || retry_debug ) {
//			ParserATNPathFinder finder = new ParserATNPathFinder(parser, atn);
//			int i = 1;
//			for (Transition t : dfa.atnStartState.transitions) {
//				System.out.println("ALT "+i+"=");
//				System.out.println(startIndex+".."+stopIndex+", len(input)="+parser.getInputStream().size());
//				TraceTree path = finder.trace(t.target, parser.getContext(), (TokenStream)parser.getInputStream(),
//											  startIndex, stopIndex);
//				if ( path!=null ) {
//					System.out.println("path = "+path.toStringTree());
//					for (TraceTree leaf : path.leaves) {
//						List<ATNState> states = path.getPathToNode(leaf);
//						System.out.println("states="+states);
//					}
//				}
//				i++;
//			}
			System.out.println("reportAmbiguity "+
							   ambigAlts+":"+configs+
                               ", input="+parser.getInputString(startIndex, stopIndex));
        }
        if ( parser!=null ) parser.getErrorListenerDispatch().reportAmbiguity(parser, dfa, startIndex, stopIndex,
                                                                     ambigAlts, configs);
    }

<<<<<<< HEAD
	protected int getInvokingState(RuleContext<?> context) {
		if (context.isEmpty()) {
			return PredictionContext.EMPTY_STATE_KEY;
		}
		
		return context.invokingState;
	}
=======
    public void reportInsufficientPredicates(@NotNull DFA dfa, int startIndex, int stopIndex,
											 @NotNull IntervalSet ambigAlts,
											 DecisionState decState,
											 @NotNull SemanticContext[] altToPred,
											 @NotNull ATNConfigSet configs,
											 boolean fullContextParse)
    {
        if ( debug || retry_debug ) {
            System.out.println("reportInsufficientPredicates "+
                               ambigAlts+", decState="+decState+": "+Arrays.toString(altToPred)+
                               parser.getInputString(startIndex, stopIndex));
        }
        if ( parser!=null ) {
            parser.getErrorListenerDispatch().reportInsufficientPredicates(parser, dfa, startIndex, stopIndex, ambigAlts,
																  decState, altToPred, configs, fullContextParse);
        }
    }

>>>>>>> ec5a7b8f
}<|MERGE_RESOLUTION|>--- conflicted
+++ resolved
@@ -1724,11 +1724,7 @@
             System.out.println("reportAttemptingFullContext decision="+dfa.decision+":"+initialState.s0.configset+
                                ", input="+parser.getInputString(startIndex, stopIndex));
         }
-<<<<<<< HEAD
-        if ( parser!=null ) parser.getErrorHandler().reportAttemptingFullContext(parser, dfa, startIndex, stopIndex, initialState);
-=======
-        if ( parser!=null ) parser.getErrorListenerDispatch().reportAttemptingFullContext(parser, dfa, startIndex, stopIndex, configs);
->>>>>>> ec5a7b8f
+        if ( parser!=null ) parser.getErrorListenerDispatch().reportAttemptingFullContext(parser, dfa, startIndex, stopIndex, initialState);
     }
 
 	public void reportContextSensitivity(DFA dfa, SimulatorState<Symbol> acceptState, int startIndex, int stopIndex) {
@@ -1736,11 +1732,7 @@
             System.out.println("reportContextSensitivity decision="+dfa.decision+":"+acceptState.s0.configset+
                                ", input="+parser.getInputString(startIndex, stopIndex));
         }
-<<<<<<< HEAD
-        if ( parser!=null ) parser.getErrorHandler().reportContextSensitivity(parser, dfa, startIndex, stopIndex, acceptState);
-=======
-        if ( parser!=null ) parser.getErrorListenerDispatch().reportContextSensitivity(parser, dfa, startIndex, stopIndex, configs);
->>>>>>> ec5a7b8f
+        if ( parser!=null ) parser.getErrorListenerDispatch().reportContextSensitivity(parser, dfa, startIndex, stopIndex, acceptState);
     }
 
     /** If context sensitive parsing, we know it's ambiguity not conflict */
@@ -1773,7 +1765,6 @@
                                                                      ambigAlts, configs);
     }
 
-<<<<<<< HEAD
 	protected int getInvokingState(RuleContext<?> context) {
 		if (context.isEmpty()) {
 			return PredictionContext.EMPTY_STATE_KEY;
@@ -1781,24 +1772,4 @@
 		
 		return context.invokingState;
 	}
-=======
-    public void reportInsufficientPredicates(@NotNull DFA dfa, int startIndex, int stopIndex,
-											 @NotNull IntervalSet ambigAlts,
-											 DecisionState decState,
-											 @NotNull SemanticContext[] altToPred,
-											 @NotNull ATNConfigSet configs,
-											 boolean fullContextParse)
-    {
-        if ( debug || retry_debug ) {
-            System.out.println("reportInsufficientPredicates "+
-                               ambigAlts+", decState="+decState+": "+Arrays.toString(altToPred)+
-                               parser.getInputString(startIndex, stopIndex));
-        }
-        if ( parser!=null ) {
-            parser.getErrorListenerDispatch().reportInsufficientPredicates(parser, dfa, startIndex, stopIndex, ambigAlts,
-																  decState, altToPred, configs, fullContextParse);
-        }
-    }
-
->>>>>>> ec5a7b8f
 }