--- conflicted
+++ resolved
@@ -1211,7 +1211,6 @@
 	}
 
 	@Nullable
-<<<<<<< HEAD
 	public ATNConfig precedenceTransition(@NotNull ATNConfig config,
 									@NotNull PrecedencePredicateTransition pt,
 									boolean collectPredicates,
@@ -1258,10 +1257,7 @@
 	}
 
 	@Nullable
-	public ATNConfig predTransition(@NotNull ATNConfig config,
-=======
 	protected ATNConfig predTransition(@NotNull ATNConfig config,
->>>>>>> b80ad505
 									@NotNull PredicateTransition pt,
 									boolean collectPredicates,
 									boolean inContext,
