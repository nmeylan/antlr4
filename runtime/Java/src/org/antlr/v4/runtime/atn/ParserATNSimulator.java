--- conflicted
+++ resolved
@@ -820,7 +820,6 @@
 					contextElements = new ArrayList<Integer>();
 				}
 
-<<<<<<< HEAD
 				if (remainingGlobalContext.isEmpty()) {
 					remainingGlobalContext = null;
 				} else {
@@ -832,20 +831,6 @@
 					for (int i = 0; i < closureConfigs.size(); i++) {
 						closureConfigs.set(i, closureConfigs.get(i).appendContext(nextContextElement, contextCache));
 					}
-=======
-	protected ATNConfigSet computeReachSet(ATNConfigSet closure, int t, boolean greedy, boolean loopsSimulateTailRecursion) {
-		if ( debug ) System.out.println("in computeReachSet, starting closure: " + closure);
-		ATNConfigSet reach = new ATNConfigSet();
-		Set<ATNConfig> closureBusy = new HashSet<ATNConfig>();
-		for (ATNConfig c : closure) {
-			if ( debug ) System.out.println("testing "+getTokenName(t)+" at "+c.toString());
-			int n = c.state.getNumberOfTransitions();
-			for (int ti=0; ti<n; ti++) {               // for each transition
-				Transition trans = c.state.transition(ti);
-				ATNState target = getReachableTarget(trans, t);
-				if ( target!=null ) {
-					closure(new ATNConfig(c, target), reach, closureBusy, false, greedy, loopsSimulateTailRecursion);
->>>>>>> aca3e0dd
 				}
 			}
 		} while (useContext && stepIntoGlobal);
