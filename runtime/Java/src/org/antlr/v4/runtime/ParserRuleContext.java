/*
 [The "BSD license"]
  Copyright (c) 2011 Terence Parr
  All rights reserved.

  Redistribution and use in source and binary forms, with or without
  modification, are permitted provided that the following conditions
  are met:

  1. Redistributions of source code must retain the above copyright
     notice, this list of conditions and the following disclaimer.
  2. Redistributions in binary form must reproduce the above copyright
     notice, this list of conditions and the following disclaimer in the
     documentation and/or other materials provided with the distribution.
  3. The name of the author may not be used to endorse or promote products
     derived from this software without specific prior written permission.

  THIS SOFTWARE IS PROVIDED BY THE AUTHOR ``AS IS'' AND ANY EXPRESS OR
  IMPLIED WARRANTIES, INCLUDING, BUT NOT LIMITED TO, THE IMPLIED WARRANTIES
  OF MERCHANTABILITY AND FITNESS FOR A PARTICULAR PURPOSE ARE DISCLAIMED.
  IN NO EVENT SHALL THE AUTHOR BE LIABLE FOR ANY DIRECT, INDIRECT,
  INCIDENTAL, SPECIAL, EXEMPLARY, OR CONSEQUENTIAL DAMAGES (INCLUDING, BUT
  NOT LIMITED TO, PROCUREMENT OF SUBSTITUTE GOODS OR SERVICES; LOSS OF USE,
  DATA, OR PROFITS; OR BUSINESS INTERRUPTION) HOWEVER CAUSED AND ON ANY
  THEORY OF LIABILITY, WHETHER IN CONTRACT, STRICT LIABILITY, OR TORT
  (INCLUDING NEGLIGENCE OR OTHERWISE) ARISING IN ANY WAY OUT OF THE USE OF
  THIS SOFTWARE, EVEN IF ADVISED OF THE POSSIBILITY OF SUCH DAMAGE.
 */
package org.antlr.v4.runtime;

import org.antlr.v4.runtime.misc.Interval;
import org.antlr.v4.runtime.misc.Nullable;
import org.antlr.v4.runtime.tree.ErrorNode;
import org.antlr.v4.runtime.tree.ErrorNodeImpl;
import org.antlr.v4.runtime.tree.ParseTree;
import org.antlr.v4.runtime.tree.ParseTreeListener;
import org.antlr.v4.runtime.tree.TerminalNode;
import org.antlr.v4.runtime.tree.TerminalNodeImpl;

import java.util.ArrayList;
import java.util.Collections;
import java.util.List;

/** A rule invocation record for parsing.
 *
 *  Contains all of the information about the current rule not stored in the
 *  RuleContext. It handles parse tree children list, Any ATN state
 *  tracing, and the default values available for rule indications:
 *  start, stop, rule index, current alt number, current
 *  ATN state.
 *
 *  Subclasses made for each rule and grammar track the parameters,
 *  return values, locals, and labels specific to that rule. These
 *  are the objects that are returned from rules.
 *
 *  Note text is not an actual field of a rule return value; it is computed
 *  from start and stop using the input stream's toString() method.  I
 *  could add a ctor to this so that we can pass in and store the input
 *  stream, but I'm not sure we want to do that.  It would seem to be undefined
 *  to get the .text property anyway if the rule matches tokens from multiple
 *  input streams.
 *
 *  I do not use getters for fields of objects that are used simply to
 *  group values such as this aggregate.  The getters/setters are there to
 *  satisfy the superclass interface.
 */
public class ParserRuleContext<Symbol extends Token> extends RuleContext {
	/** If we are debugging or building a parse tree for a visitor,
	 *  we need to track all of the tokens and rule invocations associated
	 *  with this rule's context. This is empty for parsing w/o tree constr.
	 *  operation because we don't the need to track the details about
	 *  how we parse this rule.
	 */
	public List<ParseTree> children;

	/** For debugging/tracing purposes, we want to track all of the nodes in
	 *  the ATN traversed by the parser for a particular rule.
	 *  This list indicates the sequence of ATN nodes used to match
	 *  the elements of the children list. This list does not include
	 *  ATN nodes and other rules used to match rule invocations. It
	 *  traces the rule invocation node itself but nothing inside that
	 *  other rule's ATN submachine.
	 *
	 *  There is NOT a one-to-one correspondence between the children and
	 *  states list. There are typically many nodes in the ATN traversed
	 *  for each element in the children list. For example, for a rule
	 *  invocation there is the invoking state and the following state.
	 *
	 *  The parser setState() method updates field s and adds it to this list
	 *  if we are debugging/tracing.
     *
     *  This does not trace states visited during prediction.
	 */
//	public List<Integer> states;

	/** Current ATN state number we are executing.
	 *
	 *  Not used during ATN simulation/prediction; only used during parse that updates
	 *  current location in ATN.
	 */
	public int s = -1;

	public Symbol start, stop;

	/** Set during parsing to identify which alt of rule parser is in. */
	public int altNum;

	/**
	 * The exception which forced this rule to return. If the rule successfully
	 * completed, this is {@code null}.
	 */
	public RecognitionException exception;

	public ParserRuleContext() { }

	/** COPY a ctx (I'm deliberately not using copy constructor) */
	public void copyFrom(ParserRuleContext<Symbol> ctx) {
		// from RuleContext
		this.parent = ctx.parent;
		this.s = ctx.s;
		this.invokingState = ctx.invokingState;

		this.start = ctx.start;
		this.stop = ctx.stop;
	}

	public ParserRuleContext(@Nullable ParserRuleContext<Symbol> parent, int invokingStateNumber, int stateNumber) {
		super(parent, invokingStateNumber);
		this.s = stateNumber;
	}

	public ParserRuleContext(@Nullable ParserRuleContext<Symbol> parent, int stateNumber) {
		this(parent, parent!=null ? parent.s : -1 /* invoking state */, stateNumber);
	}

	// Double dispatch methods for listeners

	public void enterRule(ParseTreeListener<Symbol> listener) { }
	public void exitRule(ParseTreeListener<Symbol> listener) { }

	/** Does not set parent link; other add methods do that */
	public void addChild(TerminalNode<Symbol> t) {
		if ( children==null ) children = new ArrayList<ParseTree>();
		children.add(t);
	}

	public void addChild(RuleContext ruleInvocation) {
		if ( children==null ) children = new ArrayList<ParseTree>();
		children.add(ruleInvocation);
	}

	/** Used by enterOuterAlt to toss out a RuleContext previously added as
	 *  we entered a rule. If we have # label, we will need to remove
	 *  generic ruleContext object.
 	 */
	public void removeLastChild() {
		if ( children!=null ) {
			children.remove(children.size()-1);
		}
	}

//	public void trace(int s) {
//		if ( states==null ) states = new ArrayList<Integer>();
//		states.add(s);
//	}

	public void addChild(Symbol matchedToken) {
		TerminalNodeImpl<Symbol> t = new TerminalNodeImpl<Symbol>(matchedToken);
		addChild(t);
		t.parent = this;
	}

	public ErrorNode<Symbol> addErrorNode(Symbol badToken) {
		ErrorNodeImpl<Symbol> t = new ErrorNodeImpl<Symbol>(badToken);
		addChild(t);
		t.parent = this;
		return t;
	}

	@Override
	/** Override to make type more specific */
	public ParserRuleContext<Symbol> getParent() {
		return (ParserRuleContext<Symbol>)super.getParent();
	}

	@Override
	public ParseTree getChild(int i) {
		return children!=null && i>=0 && i<children.size() ? children.get(i) : null;
	}

	public <T extends ParseTree> T getChild(Class<? extends T> ctxType, int i) {
		if ( children==null || i < 0 || i >= children.size() ) {
			return null;
		}

		int j = -1; // what element have we found with ctxType?
		for (ParseTree o : children) {
			if ( ctxType.isInstance(o) ) {
				j++;
				if ( j == i ) {
					return ctxType.cast(o);
				}
			}
		}
		return null;
	}

	@SuppressWarnings("checked")
	public TerminalNode<Symbol> getToken(int ttype, int i) {
		if ( children==null || i < 0 || i >= children.size() ) {
			return null;
		}

		int j = -1; // what token with ttype have we found?
		for (ParseTree o : children) {
			if ( o instanceof TerminalNode<?> ) {
				TerminalNode<Symbol> tnode = (TerminalNode<Symbol>)o;
				Token symbol = tnode.getSymbol();
				if ( symbol.getType()==ttype ) {
					j++;
					if ( j == i ) {
						return tnode;
					}
				}
			}
		}

		return null;
	}

	@SuppressWarnings("checked")
	public List<TerminalNode<Symbol>> getTokens(int ttype) {
		if ( children==null ) {
			return Collections.emptyList();
		}

		List<TerminalNode<Symbol>> tokens = null;
		for (ParseTree o : children) {
			if ( o instanceof TerminalNode<?> ) {
				TerminalNode<Symbol> tnode = (TerminalNode<Symbol>)o;
				Token symbol = tnode.getSymbol();
				if ( symbol.getType()==ttype ) {
					if ( tokens==null ) {
						tokens = new ArrayList<TerminalNode<Symbol>>();
					}
					tokens.add(tnode);
				}
			}
		}

		if ( tokens==null ) {
			return Collections.emptyList();
		}

		return tokens;
	}

	public <T extends ParserRuleContext<?>> T getRuleContext(Class<? extends T> ctxType, int i) {
		return getChild(ctxType, i);
	}

	public <T extends ParserRuleContext<?>> List<? extends T> getRuleContexts(Class<? extends T> ctxType) {
		if ( children==null ) {
			return Collections.emptyList();
		}

		List<T> contexts = null;
		for (ParseTree o : children) {
			if ( ctxType.isInstance(o) ) {
				if ( contexts==null ) {
					contexts = new ArrayList<T>();
				}

				contexts.add(ctxType.cast(o));
			}
		}

		if ( contexts==null ) {
			return Collections.emptyList();
		}

		return contexts;
	}

	@Override
	public int getChildCount() { return children!=null ? children.size() : 0; }

	@Override
	public Interval getSourceInterval() {
		if ( start==null || stop==null ) return Interval.INVALID;
		return Interval.of(start.getTokenIndex(), stop.getTokenIndex());
	}

	public Symbol getStart() { return start; }
	public Symbol getStop() { return stop; }

<<<<<<< HEAD
	@Override
	public String toString(@NotNull Recognizer<?,?> recog, RuleContext stop) {
		if ( recog==null ) return super.toString(recog, stop);
		StringBuilder buf = new StringBuilder();
		RuleContext p = this;
		buf.append("[");
		String[] ruleNames = recog.getRuleNames();
		while ( p != null && p != stop ) {
			int ruleIndex = p.getRuleIndex();
			String ruleName = ruleIndex >= 0 && ruleIndex < ruleNames.length ? ruleNames[ruleIndex] : Integer.toString(ruleIndex);
			buf.append(ruleName);
			if ( p.parent != null ) buf.append(" ");
			p = p.parent;
		}
		buf.append("]");
		return buf.toString();
	}

=======
>>>>>>> dd12508f
    /** Used for rule context info debugging during parse-time, not so much for ATN debugging */
    public String toInfoString(Parser recognizer) {
        List<String> rules = recognizer.getRuleInvocationStack(this);
        Collections.reverse(rules);
        return "ParserRuleContext"+rules+"{" +
                "altNum=" + altNum +
                ", start=" + start +
                ", stop=" + stop +
                '}';
    }
}<|MERGE_RESOLUTION|>--- conflicted
+++ resolved
@@ -294,27 +294,6 @@
 	public Symbol getStart() { return start; }
 	public Symbol getStop() { return stop; }
 
-<<<<<<< HEAD
-	@Override
-	public String toString(@NotNull Recognizer<?,?> recog, RuleContext stop) {
-		if ( recog==null ) return super.toString(recog, stop);
-		StringBuilder buf = new StringBuilder();
-		RuleContext p = this;
-		buf.append("[");
-		String[] ruleNames = recog.getRuleNames();
-		while ( p != null && p != stop ) {
-			int ruleIndex = p.getRuleIndex();
-			String ruleName = ruleIndex >= 0 && ruleIndex < ruleNames.length ? ruleNames[ruleIndex] : Integer.toString(ruleIndex);
-			buf.append(ruleName);
-			if ( p.parent != null ) buf.append(" ");
-			p = p.parent;
-		}
-		buf.append("]");
-		return buf.toString();
-	}
-
-=======
->>>>>>> dd12508f
     /** Used for rule context info debugging during parse-time, not so much for ATN debugging */
     public String toInfoString(Parser recognizer) {
         List<String> rules = recognizer.getRuleInvocationStack(this);
