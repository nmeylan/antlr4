/*
 [The "BSD license"]
  Copyright (c) 2011 Terence Parr
  All rights reserved.

  Redistribution and use in source and binary forms, with or without
  modification, are permitted provided that the following conditions
  are met:

  1. Redistributions of source code must retain the above copyright
     notice, this list of conditions and the following disclaimer.
  2. Redistributions in binary form must reproduce the above copyright
     notice, this list of conditions and the following disclaimer in the
     documentation and/or other materials provided with the distribution.
  3. The name of the author may not be used to endorse or promote products
     derived from this software without specific prior written permission.

  THIS SOFTWARE IS PROVIDED BY THE AUTHOR ``AS IS'' AND ANY EXPRESS OR
  IMPLIED WARRANTIES, INCLUDING, BUT NOT LIMITED TO, THE IMPLIED WARRANTIES
  OF MERCHANTABILITY AND FITNESS FOR A PARTICULAR PURPOSE ARE DISCLAIMED.
  IN NO EVENT SHALL THE AUTHOR BE LIABLE FOR ANY DIRECT, INDIRECT,
  INCIDENTAL, SPECIAL, EXEMPLARY, OR CONSEQUENTIAL DAMAGES (INCLUDING, BUT
  NOT LIMITED TO, PROCUREMENT OF SUBSTITUTE GOODS OR SERVICES; LOSS OF USE,
  DATA, OR PROFITS; OR BUSINESS INTERRUPTION) HOWEVER CAUSED AND ON ANY
  THEORY OF LIABILITY, WHETHER IN CONTRACT, STRICT LIABILITY, OR TORT
  (INCLUDING NEGLIGENCE OR OTHERWISE) ARISING IN ANY WAY OUT OF THE USE OF
  THIS SOFTWARE, EVEN IF ADVISED OF THE POSSIBILITY OF SUCH DAMAGE.
 */
package org.antlr.v4.runtime;

import org.antlr.v4.runtime.atn.ATN;
import org.antlr.v4.runtime.atn.ATNState;
import org.antlr.v4.runtime.misc.Interval;
import org.antlr.v4.runtime.misc.NotNull;
import org.antlr.v4.runtime.misc.Nullable;
import org.antlr.v4.runtime.tree.ParseTree;
import org.antlr.v4.runtime.tree.ParseTreeListener;

import java.util.ArrayList;
import java.util.Collections;
import java.util.List;

/** A rule invocation record for parsing and tree parsing.
 *
 *  Contains all of the information about the current rule not stored in the
 *  RuleContext. It handles parse tree children list, Any ATN state
 *  tracing, and the default values available for rule indications:
 *  start, stop, ST, rule index, current alt number, current
 *  ATN state.
 *
 *  Subclasses made for each rule and grammar track the parameters,
 *  return values, locals, and labels specific to that rule. These
 *  are the objects that are returned from rules.
 *
 *  Note text is not an actual property of the return value, it is computed
 *  from start and stop using the input stream's toString() method.  I
 *  could add a ctor to this so that we can pass in and store the input
 *  stream, but I'm not sure we want to do that.  It would seem to be undefined
 *  to get the .text property anyway if the rule matches tokens from multiple
 *  input streams.
 *
 *  I do not use getters for fields of objects that are used simply to
 *  group values such as this aggregate.  The getters/setters are there to
 *  satisfy the superclass interface.
 */
public class ParserRuleContext<Symbol extends Token> extends RuleContext<Symbol> {
	private static final ParserRuleContext<?> EMPTY = new ParserRuleContext<Token>();

	/** If we are debugging or building a parse tree for a visitor,
	 *  we need to track all of the tokens and rule invocations associated
	 *  with this rule's context. This is empty for normal parsing
	 *  operation because we don't the need to track the details about
	 *  how we parse this rule.
	 */
	public List<ParseTree<Symbol>> children;

	/** For debugging/tracing purposes, we want to track all of the nodes in
	 *  the ATN traversed by the parser for a particular rule.
	 *  This list indicates the sequence of ATN nodes used to match
	 *  the elements of the children list. This list does not include
	 *  ATN nodes and other rules used to match rule invocations. It
	 *  traces the rule invocation node itself but nothing inside that
	 *  other rule's ATN submachine.
	 *
	 *  There is NOT a one-to-one correspondence between the children and
	 *  states list. There are typically many nodes in the ATN traversed
	 *  for each element in the children list. For example, for a rule
	 *  invocation there is the invoking state and the following state.
	 *
	 *  The parser setState() method updates field s and adds it to this list
	 *  if we are debugging/tracing.
     *
     *  This does not trace states visited during prediction.
	 */
//	public List<Integer> states;

	public Symbol start, stop;

	/** Set during parsing to identify which alt of rule parser is in. */
	public int altNum;

	/**
	 * The exception which forced this rule to return. If the rule successfully
	 * completed, this is {@code null}.
	 */
	public RecognitionException exception;

	public ParserRuleContext() { }

	public static <T extends Token> ParserRuleContext<T> emptyContext() {
		@SuppressWarnings("unchecked") // safe
		ParserRuleContext<T> context = (ParserRuleContext<T>)EMPTY;
		return context;
	}

	/** COPY a ctx (I'm deliberately not using copy constructor) */
	public void copyFrom(ParserRuleContext<Symbol> ctx) {
		// from RuleContext
		this.parent = ctx.parent;
		this.invokingState = ctx.invokingState;

		this.start = ctx.start;
		this.stop = ctx.stop;
	}

	public ParserRuleContext(@Nullable ParserRuleContext<Symbol> parent, int invokingStateNumber) {
		super(parent, invokingStateNumber);
	}

	// Double dispatch methods for listeners

	// parse tree listener
	public void enterRule(ParseTreeListener<? super Symbol> listener) { }
	public void exitRule(ParseTreeListener<? super Symbol> listener) { }

	/** Does not set parent link; other add methods do */
	public void addChild(TerminalNode<Symbol> t) {
		if ( children==null ) children = new ArrayList<ParseTree<Symbol>>();
		children.add(t);
	}

	public void addChild(RuleContext<Symbol> ruleInvocation) {
		if ( children==null ) children = new ArrayList<ParseTree<Symbol>>();
		children.add(ruleInvocation);
	}

	/** Used by enterOuterAlt to toss out a RuleContext previously added as
	 *  we entered a rule. If we have # label, we will need to remove
	 *  generic ruleContext object.
 	 */
	public void removeLastChild() {
		if ( children!=null ) {
			children.remove(children.size()-1);
		}
	}

//	public void trace(int s) {
//		if ( states==null ) states = new ArrayList<Integer>();
//		states.add(s);
//	}

	public TerminalNode<Symbol> addChild(Symbol matchedToken) {
		TerminalNodeImpl<Symbol> t = new TerminalNodeImpl<Symbol>(matchedToken);
		addChild(t);
		t.parent = this;
		return t;
	}

	public ErrorNode<Symbol> addErrorNode(Symbol badToken) {
		ErrorNodeImpl<Symbol> t = new ErrorNodeImpl<Symbol>(badToken);
		addChild(t);
		t.parent = this;
		return t;
	}

	@Override
	/** Override to make type more specific */
	public ParserRuleContext<Symbol> getParent() {
		return (ParserRuleContext<Symbol>)super.getParent();
	}

	@Override
	public ParseTree<Symbol> getChild(int i) {
		return children!=null && i>=0 && i<children.size() ? children.get(i) : null;
	}

	public <T extends ParseTree<Symbol>> T getChild(Class<? extends T> ctxType, int i) {
		if ( children==null || i < 0 || i >= children.size() ) {
			return null;
		}

		int j = -1; // what element have we found with ctxType?
		for (ParseTree<Symbol> o : children) {
			if ( ctxType.isInstance(o) ) {
				j++;
				if ( j == i ) {
					return ctxType.cast(o);
				}
			}
		}
		return null;
	}

	public TerminalNode<Symbol> getToken(int ttype, int i) {
		if ( children==null || i < 0 || i >= children.size() ) {
			return null;
		}

		int j = -1; // what token with ttype have we found?
		for (ParseTree<Symbol> o : children) {
			if ( o instanceof TerminalNode<?> ) {
				TerminalNode<Symbol> tnode = (TerminalNode<Symbol>)o;
				Symbol symbol = tnode.getSymbol();
				if ( symbol.getType()==ttype ) {
					j++;
					if ( j == i ) {
						return tnode;
					}
				}
			}
		}

		return null;
	}

	public List<? extends TerminalNode<Symbol>> getTokens(int ttype) {
		if ( children==null ) {
			return Collections.emptyList();
		}

		List<TerminalNode<Symbol>> tokens = null;
		for (ParseTree<Symbol> o : children) {
			if ( o instanceof TerminalNode<?> ) {
				TerminalNode<Symbol> tnode = (TerminalNode<Symbol>)o;
				Token symbol = tnode.getSymbol();
				if ( symbol.getType()==ttype ) {
					if ( tokens==null ) {
						tokens = new ArrayList<TerminalNode<Symbol>>();
					}
					tokens.add(tnode);
				}
			}
		}

		if ( tokens==null ) {
			return Collections.emptyList();
		}

		return tokens;
	}

	public <T extends ParserRuleContext<Symbol>> T getRuleContext(Class<? extends T> ctxType, int i) {
		return getChild(ctxType, i);
	}

	public <T extends ParserRuleContext<?>> List<? extends T> getRuleContexts(Class<? extends T> ctxType) {
		if ( children==null ) {
			return Collections.emptyList();
		}

		List<T> contexts = null;
		for (ParseTree<Symbol> o : children) {
			if ( ctxType.isInstance(o) ) {
				if ( contexts==null ) {
					contexts = new ArrayList<T>();
				}

				contexts.add(ctxType.cast(o));
			}
		}

		if ( contexts==null ) {
			return Collections.emptyList();
		}

		return contexts;
	}

	@Override
	public int getChildCount() { return children!=null ? children.size() : 0; }

	@Override
	public Interval getSourceInterval() {
		if ( start==null || stop==null ) return Interval.INVALID;
		return Interval.of(start.getTokenIndex(), stop.getTokenIndex());
	}

<<<<<<< HEAD
	/** Return the text matched by this context and below in the parse
	 *  tree. It includes tokens from this.start .. this.stop inclusive.
	 *  It includes hidden channel tokens between start, stop.  The
	 *  edge tokens are always on-channel tokens.
	 */
	public String getText(TokenStream<?> tokens) {
		Interval range = getSourceInterval();
		return range==Interval.INVALID ? null : tokens.toString(range.a, range.b);
	}

=======
>>>>>>> adad53ee
	public Symbol getStart() { return start; }
	public Symbol getStop() { return stop; }

	@Override
	public String toString(@NotNull Recognizer<?, ?> recog, RuleContext<?> stop) {
		if ( recog==null ) return super.toString(recog, stop);
		StringBuilder buf = new StringBuilder();
		ParserRuleContext<?> p = this;
		buf.append("[");
		int state = recog.getState();
		while ( p != null && p != stop ) {
			ATN atn = recog.getATN();
			ATNState s = atn.states.get(state);
			String ruleName = recog.getRuleNames()[s.ruleIndex];
			buf.append(ruleName);
			if ( p.parent != null ) buf.append(" ");
			state = p.invokingState;
			p = (ParserRuleContext<?>)p.parent;
		}
		buf.append("]");
		return buf.toString();
	}

    /** Used for rule context info debugging during parse-time, not so much for ATN debugging */
    public String toInfoString(Parser<?> recognizer) {
        List<String> rules = recognizer.getRuleInvocationStack(this);
        Collections.reverse(rules);
        return "ParserRuleContext"+rules+"{" +
                "altNum=" + altNum +
                ", start=" + start +
                ", stop=" + stop +
                '}';
    }
}<|MERGE_RESOLUTION|>--- conflicted
+++ resolved
@@ -285,19 +285,6 @@
 		return Interval.of(start.getTokenIndex(), stop.getTokenIndex());
 	}
 
-<<<<<<< HEAD
-	/** Return the text matched by this context and below in the parse
-	 *  tree. It includes tokens from this.start .. this.stop inclusive.
-	 *  It includes hidden channel tokens between start, stop.  The
-	 *  edge tokens are always on-channel tokens.
-	 */
-	public String getText(TokenStream<?> tokens) {
-		Interval range = getSourceInterval();
-		return range==Interval.INVALID ? null : tokens.toString(range.a, range.b);
-	}
-
-=======
->>>>>>> adad53ee
 	public Symbol getStart() { return start; }
 	public Symbol getStop() { return stop; }
 
