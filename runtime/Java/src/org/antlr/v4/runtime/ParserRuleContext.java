--- conflicted
+++ resolved
@@ -30,12 +30,14 @@
 package org.antlr.v4.runtime;
 
 import org.antlr.v4.runtime.misc.Interval;
+import org.antlr.v4.runtime.misc.Nullable;
 import org.antlr.v4.runtime.tree.ErrorNode;
 import org.antlr.v4.runtime.tree.ErrorNodeImpl;
 import org.antlr.v4.runtime.tree.ParseTree;
 import org.antlr.v4.runtime.tree.ParseTreeListener;
 import org.antlr.v4.runtime.tree.TerminalNode;
 import org.antlr.v4.runtime.tree.TerminalNodeImpl;
+import org.antlr.v4.runtime.tree.pattern.RuleTagToken;
 
 import java.util.ArrayList;
 import java.util.Collections;
@@ -104,17 +106,13 @@
 
 	public ParserRuleContext() { }
 
-<<<<<<< HEAD
 	public static ParserRuleContext emptyContext() {
 		return EMPTY;
 	}
 
-	/** COPY a ctx (I'm deliberately not using copy constructor) */
-=======
 	/** COPY a ctx (I'm deliberately not using copy constructor) to avoid
 	 *  confusion with creating node with parent. Does not copy children.
 	 */
->>>>>>> e6de65a1
 	public void copyFrom(ParserRuleContext ctx) {
 		this.parent = ctx.parent;
 		this.invokingState = ctx.invokingState;
@@ -123,7 +121,7 @@
 		this.stop = ctx.stop;
 	}
 
-	public ParserRuleContext(ParserRuleContext parent, int invokingStateNumber) {
+	public ParserRuleContext(@Nullable ParserRuleContext parent, int invokingStateNumber) {
 		super(parent, invokingStateNumber);
 	}
 
@@ -284,13 +282,13 @@
 		return Interval.of(start.getTokenIndex(), stop.getTokenIndex());
 	}
 
-	/**
-	 * Get the initial token in this context.
+	/** 
+	 * Get the initial token in this context. 
 	 * Note that the range from start to stop is inclusive, so for rules that do not consume anything
 	 * (for example, zero length or error productions) this token may exceed stop.
 	 */
 	public Token getStart() { return start; }
-	/**
+	/** 
 	 * Get the final token in this context.
 	 * Note that the range from start to stop is inclusive, so for rules that do not consume anything
 	 * (for example, zero length or error productions) this token may precede start.
