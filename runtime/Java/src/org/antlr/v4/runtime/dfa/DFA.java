/*
 * [The "BSD license"]
 *  Copyright (c) 2012 Terence Parr
 *  Copyright (c) 2012 Sam Harwell
 *  All rights reserved.
 *
 *  Redistribution and use in source and binary forms, with or without
 *  modification, are permitted provided that the following conditions
 *  are met:
 *
 *  1. Redistributions of source code must retain the above copyright
 *     notice, this list of conditions and the following disclaimer.
 *  2. Redistributions in binary form must reproduce the above copyright
 *     notice, this list of conditions and the following disclaimer in the
 *     documentation and/or other materials provided with the distribution.
 *  3. The name of the author may not be used to endorse or promote products
 *     derived from this software without specific prior written permission.
 *
 *  THIS SOFTWARE IS PROVIDED BY THE AUTHOR ``AS IS'' AND ANY EXPRESS OR
 *  IMPLIED WARRANTIES, INCLUDING, BUT NOT LIMITED TO, THE IMPLIED WARRANTIES
 *  OF MERCHANTABILITY AND FITNESS FOR A PARTICULAR PURPOSE ARE DISCLAIMED.
 *  IN NO EVENT SHALL THE AUTHOR BE LIABLE FOR ANY DIRECT, INDIRECT,
 *  INCIDENTAL, SPECIAL, EXEMPLARY, OR CONSEQUENTIAL DAMAGES (INCLUDING, BUT
 *  NOT LIMITED TO, PROCUREMENT OF SUBSTITUTE GOODS OR SERVICES; LOSS OF USE,
 *  DATA, OR PROFITS; OR BUSINESS INTERRUPTION) HOWEVER CAUSED AND ON ANY
 *  THEORY OF LIABILITY, WHETHER IN CONTRACT, STRICT LIABILITY, OR TORT
 *  (INCLUDING NEGLIGENCE OR OTHERWISE) ARISING IN ANY WAY OUT OF THE USE OF
 *  THIS SOFTWARE, EVEN IF ADVISED OF THE POSSIBILITY OF SUCH DAMAGE.
 */
package org.antlr.v4.runtime.dfa;

<<<<<<< HEAD
import org.antlr.v4.runtime.atn.ATNState;
import org.antlr.v4.runtime.atn.ParserATNSimulator;
import org.antlr.v4.runtime.misc.NotNull;
import org.antlr.v4.runtime.misc.Nullable;

=======
import org.antlr.v4.runtime.atn.DecisionState;
import org.antlr.v4.runtime.misc.NotNull;
import org.antlr.v4.runtime.misc.Nullable;

import java.util.ArrayList;
import java.util.Collections;
import java.util.Comparator;
import java.util.HashMap;
import java.util.List;
>>>>>>> 3468a5fb
import java.util.Map;
import java.util.Set;
import java.util.concurrent.ConcurrentHashMap;
import java.util.concurrent.ConcurrentMap;
import java.util.concurrent.atomic.AtomicInteger;
import java.util.concurrent.atomic.AtomicReference;

public class DFA {
	/** A set of all DFA states. Use {@link Map} so we can get old state back
	 *  ({@link Set} only allows you to see if it's there).
     */
    @NotNull
	public final ConcurrentMap<DFAState, DFAState> states = new ConcurrentHashMap<DFAState, DFAState>();

	@NotNull
	public final AtomicReference<DFAState> s0 = new AtomicReference<DFAState>();

	@NotNull
	public final AtomicReference<DFAState> s0full = new AtomicReference<DFAState>();

	public final int decision;

	/** From which ATN state did we create this DFA? */
	@NotNull
	public final ATNState atnStartState;

	private final AtomicInteger nextStateNumber = new AtomicInteger();

<<<<<<< HEAD
	/** Set of configs for a DFA state with at least one conflict? Mainly used as "return value"
	 *  from {@link ParserATNSimulator#predictATN} for retry.
	 */
//	public OrderedHashSet<ATNConfig> conflictSet;

	public DFA(@NotNull ATNState atnStartState) {
=======
	public DFA(@NotNull DecisionState atnStartState) {
>>>>>>> 3468a5fb
		this(atnStartState, 0);
	}

	public DFA(@NotNull ATNState atnStartState, int decision) {
		this.atnStartState = atnStartState;
		this.decision = decision;
	}

	public boolean isEmpty() {
		return s0.get() == null && s0full.get() == null;
	}

	public boolean isContextSensitive() {
		return s0full.get() != null;
	}

	public DFAState addState(DFAState state) {
		state.stateNumber = nextStateNumber.getAndIncrement();
		DFAState existing = states.putIfAbsent(state, state);
		if (existing != null) {
			return existing;
		}

		return state;
	}

	@Override
	public String toString() { return toString(null); }

	public String toString(@Nullable String[] tokenNames) {
		if ( s0.get()==null ) return "";
		DFASerializer serializer = new DFASerializer(this,tokenNames);
		return serializer.toString();
	}

	public String toString(@Nullable String[] tokenNames, @Nullable String[] ruleNames) {
		if ( s0.get()==null ) return "";
		DFASerializer serializer = new DFASerializer(this,tokenNames,ruleNames,atnStartState.atn);
		return serializer.toString();
	}

	public String toLexerString() {
		if ( s0.get()==null ) return "";
		DFASerializer serializer = new LexerDFASerializer(this);
		return serializer.toString();
	}

}<|MERGE_RESOLUTION|>--- conflicted
+++ resolved
@@ -29,23 +29,10 @@
  */
 package org.antlr.v4.runtime.dfa;
 
-<<<<<<< HEAD
 import org.antlr.v4.runtime.atn.ATNState;
-import org.antlr.v4.runtime.atn.ParserATNSimulator;
 import org.antlr.v4.runtime.misc.NotNull;
 import org.antlr.v4.runtime.misc.Nullable;
 
-=======
-import org.antlr.v4.runtime.atn.DecisionState;
-import org.antlr.v4.runtime.misc.NotNull;
-import org.antlr.v4.runtime.misc.Nullable;
-
-import java.util.ArrayList;
-import java.util.Collections;
-import java.util.Comparator;
-import java.util.HashMap;
-import java.util.List;
->>>>>>> 3468a5fb
 import java.util.Map;
 import java.util.Set;
 import java.util.concurrent.ConcurrentHashMap;
@@ -74,16 +61,7 @@
 
 	private final AtomicInteger nextStateNumber = new AtomicInteger();
 
-<<<<<<< HEAD
-	/** Set of configs for a DFA state with at least one conflict? Mainly used as "return value"
-	 *  from {@link ParserATNSimulator#predictATN} for retry.
-	 */
-//	public OrderedHashSet<ATNConfig> conflictSet;
-
 	public DFA(@NotNull ATNState atnStartState) {
-=======
-	public DFA(@NotNull DecisionState atnStartState) {
->>>>>>> 3468a5fb
 		this(atnStartState, 0);
 	}
 
