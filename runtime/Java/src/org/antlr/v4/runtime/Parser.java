/*
 * [The "BSD license"]
 *  Copyright (c) 2012 Terence Parr
 *  Copyright (c) 2012 Sam Harwell
 *  All rights reserved.
 *
 *  Redistribution and use in source and binary forms, with or without
 *  modification, are permitted provided that the following conditions
 *  are met:
 *
 *  1. Redistributions of source code must retain the above copyright
 *     notice, this list of conditions and the following disclaimer.
 *  2. Redistributions in binary form must reproduce the above copyright
 *     notice, this list of conditions and the following disclaimer in the
 *     documentation and/or other materials provided with the distribution.
 *  3. The name of the author may not be used to endorse or promote products
 *     derived from this software without specific prior written permission.
 *
 *  THIS SOFTWARE IS PROVIDED BY THE AUTHOR ``AS IS'' AND ANY EXPRESS OR
 *  IMPLIED WARRANTIES, INCLUDING, BUT NOT LIMITED TO, THE IMPLIED WARRANTIES
 *  OF MERCHANTABILITY AND FITNESS FOR A PARTICULAR PURPOSE ARE DISCLAIMED.
 *  IN NO EVENT SHALL THE AUTHOR BE LIABLE FOR ANY DIRECT, INDIRECT,
 *  INCIDENTAL, SPECIAL, EXEMPLARY, OR CONSEQUENTIAL DAMAGES (INCLUDING, BUT
 *  NOT LIMITED TO, PROCUREMENT OF SUBSTITUTE GOODS OR SERVICES; LOSS OF USE,
 *  DATA, OR PROFITS; OR BUSINESS INTERRUPTION) HOWEVER CAUSED AND ON ANY
 *  THEORY OF LIABILITY, WHETHER IN CONTRACT, STRICT LIABILITY, OR TORT
 *  (INCLUDING NEGLIGENCE OR OTHERWISE) ARISING IN ANY WAY OUT OF THE USE OF
 *  THIS SOFTWARE, EVEN IF ADVISED OF THE POSSIBILITY OF SUCH DAMAGE.
 */
package org.antlr.v4.runtime;

import org.antlr.v4.runtime.atn.ATN;
import org.antlr.v4.runtime.atn.ATNSimulator;
import org.antlr.v4.runtime.atn.ATNState;
import org.antlr.v4.runtime.atn.ParserATNSimulator;
import org.antlr.v4.runtime.atn.RuleTransition;
import org.antlr.v4.runtime.dfa.DFA;
import org.antlr.v4.runtime.misc.IntegerStack;
import org.antlr.v4.runtime.misc.IntervalSet;
import org.antlr.v4.runtime.misc.Nullable;
import org.antlr.v4.runtime.tree.ErrorNode;
import org.antlr.v4.runtime.tree.ParseTreeListener;
import org.antlr.v4.runtime.tree.ParseTreeWalker;
import org.antlr.v4.runtime.tree.TerminalNode;

import java.util.ArrayList;
import java.util.List;

/** This is all the parsing support code essentially; most of it is error recovery stuff. */
public abstract class Parser<Symbol extends Token> extends Recognizer<Symbol, ParserATNSimulator<Symbol>> {
	public class TraceListener implements ParseTreeListener<Token> {
		@Override
		public void enterEveryRule(ParserRuleContext<? extends Token> ctx) {
			System.out.println("enter   " + getRuleNames()[ctx.getRuleIndex()] +
							   ", LT(1)=" + _input.LT(1).getText());
		}

		@Override
		public void exitEveryRule(ParserRuleContext<? extends Token> ctx) {
			System.out.println("exit    "+getRuleNames()[ctx.getRuleIndex()]+
							   ", LT(1)="+_input.LT(1).getText());
		}

		@Override
		public void visitErrorNode(ErrorNode<? extends Token> node) {
		}

		@Override
		public void visitTerminal(TerminalNode<? extends Token> node) {
			ParserRuleContext<?> parent = (ParserRuleContext<?>)node.getParent().getRuleContext();
			Token token = node.getSymbol();
			System.out.println("consume "+token+" rule "+
							   getRuleNames()[parent.getRuleIndex()]+
							   " alt="+parent.altNum);
		}
	}

	public static class TrimToSizeListener implements ParseTreeListener<Token> {
		public static final TrimToSizeListener INSTANCE = new TrimToSizeListener();

		@Override
		public void visitTerminal(TerminalNode<? extends Token> node) {
		}

		@Override
		public void visitErrorNode(ErrorNode<? extends Token> node) {
		}

		@Override
		public void enterEveryRule(ParserRuleContext<? extends Token> ctx) {
		}

		@Override
		public void exitEveryRule(ParserRuleContext<? extends Token> ctx) {
			if (ctx.children instanceof ArrayList) {
				((ArrayList<?>)ctx.children).trimToSize();
			}
		}
	}

	protected ANTLRErrorStrategy<? super Symbol> _errHandler = new DefaultErrorStrategy<Symbol>();

	protected TokenStream<? extends Symbol> _input;

	protected final IntegerStack _precedenceStack;
	{
		_precedenceStack = new IntegerStack();
		_precedenceStack.push(0);
	}

	/** The RuleContext object for the currently executing rule. This
	 *  must be non-null during parsing, but is initially null.
	 *  When somebody calls the start rule, this gets set to the
	 *  root context.
	 */
	protected ParserRuleContext<Symbol> _ctx;

	protected boolean _buildParseTrees = true;

	protected TraceListener _tracer;

	/** If the listener is non-null, trigger enter and exit rule events
     *  *during* the parse. This is typically done only when not building
     *  parse trees for later visiting. We either trigger events during
     *  the parse or during tree walks later. Both could be done.
     *  Not intended for average user!!!  Most people should use
	 *  ParseTreeListener with ParseTreeWalker.
	 *  @see ParseTreeWalker
     */
    protected List<ParseTreeListener<? super Symbol>> _parseListeners;

	/** Did the recognizer encounter a syntax error?  Track how many. */
	protected int _syntaxErrors = 0;

	public Parser(TokenStream<? extends Symbol> input) {
		setInputStream(input);
	}

	/** reset the parser's state */
	public void reset() {
		if ( getInputStream()!=null ) getInputStream().seek(0);
		_errHandler.endErrorCondition(this);
		_ctx = null;
		_syntaxErrors = 0;
		_tracer = null;
		_precedenceStack.clear();
		_precedenceStack.push(0);
		ATNSimulator interpreter = getInterpreter();
		if (interpreter != null) {
			interpreter.reset();
		}
	}

	/** Match current input symbol against ttype.  Attempt
	 *  single token insertion or deletion error recovery.  If
	 *  that fails, throw MismatchedTokenException.
	 */
	public Symbol match(int ttype) throws RecognitionException {
		Symbol t = getCurrentToken();
		if ( t.getType()==ttype ) {
			_errHandler.endErrorCondition(this);
			consume();
		}
		else {
			t = _errHandler.recoverInline(this);
			if ( _buildParseTrees && t.getTokenIndex()==-1 ) {
				// we must have conjured up a new token during single token insertion
				// if it's not the current symbol
				_ctx.addErrorNode(t);
			}
		}
		return t;
	}

	public Symbol matchWildcard() throws RecognitionException {
		Symbol t = getCurrentToken();
		if (t.getType() > 0) {
			_errHandler.endErrorCondition(this);
			consume();
		}
		else {
			t = _errHandler.recoverInline(this);
			if (_buildParseTrees && t.getTokenIndex() == -1) {
				// we must have conjured up a new token during single token insertion
				// if it's not the current symbol
				_ctx.addErrorNode(t);
			}
		}

		return t;
	}

	/** Track the RuleContext objects during the parse and hook them up
	 *  using the children list so that it forms a parse tree.
	 *  The RuleContext returned from the start rule represents the root
	 *  of the parse tree.
	 *
	 *  To built parse trees, all we have to do is put a hook in setState()
	 *  and enterRule(). In setState(), we add tokens to the current context
	 *  as children. By the time we get to enterRule(), we are already
	 *  in an invoked rule so we add this context as a child of the parent
	 *  (invoking) context. Simple and effective.
	 *
	 *  Note that if we are not building parse trees, rule contexts
	 *  only point upwards. When a rule exits, it returns the context
	 *  but that gets garbage collected if nobody holds a reference.
	 *  It points upwards but nobody points at it.
	 *
	 *  When we build parse trees, we are adding all of these contexts to
	 *  somebody's children list. Contexts are then not candidates
	 *  for garbage collection.
	 */
	public void setBuildParseTree(boolean buildParseTrees) {
		this._buildParseTrees = buildParseTrees;
	}

	public boolean getBuildParseTree() {
		return _buildParseTrees;
	}

	/**
	 * Trim the internal lists of the parse tree during parsing to conserve memory.
	 * This property is set to {@code false} by default for a newly constructed parser.
	 *
	 * @param trimParseTrees {@code true} to trim the capacity of the {@link ParserRuleContext#children}
	 * list to its size after a rule is parsed.
	 */
	public void setTrimParseTree(boolean trimParseTrees) {
		if (trimParseTrees) {
			if (getTrimParseTree()) {
				return;
			}

			addParseListener(TrimToSizeListener.INSTANCE);
		}
		else {
			removeParseListener(TrimToSizeListener.INSTANCE);
		}
	}

	/**
	 * @return {@code true} if the {@link ParserRuleContext#children} list is trimmed
	 * using the default {@link Parser.TrimToSizeListener} during the parse process.
	 */
	public boolean getTrimParseTree() {
		if (_parseListeners == null) {
			return false;
		}

		return _parseListeners.contains(TrimToSizeListener.INSTANCE);
	}

//	public void setTraceATNStates(boolean traceATNStates) {
//		this.traceATNStates = traceATNStates;
//	}
//
//	public boolean getTraceATNStates() {
//		return traceATNStates;
//	}

    public List<ParseTreeListener<? super Symbol>> getParseListeners() {
        return _parseListeners;
    }

	/** Provide a listener that gets notified about token matches,
	 *  and rule entry/exit events DURING the parse. It's a little bit
	 *  weird for left recursive rule entry events but it's
	 *  deterministic.
	 *
	 *  THIS IS ONLY FOR ADVANCED USERS. Please give your
	 *  ParseTreeListener to a ParseTreeWalker instead of giving it to
	 *  the parser!!!!
	 */
    public void addParseListener(ParseTreeListener<? super Symbol> listener) {
		if ( listener==null ) return;
		if ( _parseListeners==null ) {
			_parseListeners = new ArrayList<ParseTreeListener<? super Symbol>>();
		}
        this._parseListeners.add(listener);
    }

	public void removeParseListener(ParseTreeListener<? super Symbol> l) {
		if ( l==null ) return;
		if ( _parseListeners!=null ) {
			_parseListeners.remove(l);
			if (_parseListeners.isEmpty()) {
				_parseListeners = null;
			}
		}
	}

	public void removeParseListeners() {
		_parseListeners = null;
	}

	/** Notify any parse listeners (implemented as ParseTreeListener's)
	 *  of an enter rule event. This is not involved with
	 *  parse tree walking in any way; it's just reusing the
	 *  ParseTreeListener interface. This is not for the average user.
	 */
	public void triggerEnterRuleEvent() {
		for (ParseTreeListener<? super Symbol> l : _parseListeners) {
			l.enterEveryRule(_ctx);
			_ctx.enterRule(l);
		}
	}

	/** Notify any parse listeners (implemented as ParseTreeListener's)
	 *  of an exit rule event. This is not involved with
	 *  parse tree walking in any way; it's just reusing the
	 *  ParseTreeListener interface. This is not for the average user.
	 */
	public void triggerExitRuleEvent() {
		// reverse order walk of listeners
		for (int i = _parseListeners.size()-1; i >= 0; i--) {
			ParseTreeListener<? super Symbol> l = _parseListeners.get(i);
			_ctx.exitRule(l);
			l.exitEveryRule(_ctx);
		}
	}

    /** Get number of recognition errors (lexer, parser, tree parser).  Each
	 *  recognizer tracks its own number.  So parser and lexer each have
	 *  separate count.  Does not count the spurious errors found between
	 *  an error and next valid token match
	 *
	 *  See also reportError()
	 */
	public int getNumberOfSyntaxErrors() {
		return _syntaxErrors;
	}

	public ANTLRErrorStrategy<? super Symbol> getErrorHandler() {
		return _errHandler;
	}

	public void setErrorHandler(ANTLRErrorStrategy<? super Symbol> handler) {
		this._errHandler = handler;
	}

	@Override
	public TokenStream<? extends Symbol> getInputStream() {
		return _input;
	}

	/** Set the token stream and reset the parser */
	public void setInputStream(TokenStream<? extends Symbol> input) {
		this._input = null;
		reset();
		this._input = input;
	}

    /** Match needs to return the current input symbol, which gets put
     *  into the label for the associated token ref; e.g., x=ID.
     */
    public Symbol getCurrentToken() {
		return _input.LT(1);
	}

    public void notifyErrorListeners(String msg)	{
		notifyErrorListeners(getCurrentToken(), msg, null);
	}

	public void notifyErrorListeners(Symbol offendingToken, String msg,
									 @Nullable RecognitionException e)
	{
		int line = -1;
		int charPositionInLine = -1;
		if (offendingToken != null) {
			line = offendingToken.getLine();
			charPositionInLine = offendingToken.getCharPositionInLine();
		}

		ANTLRErrorListener<? super Symbol> listener = getErrorListenerDispatch();
		listener.syntaxError(this, offendingToken, line, charPositionInLine, msg, e);
	}

	/** Consume the current symbol and return it. E.g., given the following
	 *  input with A being the current lookahead symbol:
	 *
	 *  	A B
	 *  	^
	 *
	 *  this function moves the cursor to B and returns A.
	 *
	 *  If the parser is creating parse trees, the current symbol
	 *  would also be added as a child to the current context (node).
     *
     *  Trigger listener events if there's a listener.
	 */
	public Symbol consume() {
		Symbol o = getCurrentToken();
		getInputStream().consume();
		boolean hasListener = _parseListeners != null && !_parseListeners.isEmpty();
		if (_buildParseTrees || hasListener) {
			if ( _errHandler.inErrorRecoveryMode(this) ) {
				ErrorNode<Symbol> node = _ctx.addErrorNode(o);
				if (_parseListeners != null) {
					for (ParseTreeListener<? super Symbol> listener : _parseListeners) {
						listener.visitErrorNode(node);
					}
				}
			}
			else {
				TerminalNode<Symbol> node = _ctx.addChild(o);
				if (_parseListeners != null) {
					for (ParseTreeListener<? super Symbol> listener : _parseListeners) {
						listener.visitTerminal(node);
					}
				}
			}
		}
		return o;
	}

	protected void addContextToParseTree() {
		ParserRuleContext<Symbol> parent = (ParserRuleContext<Symbol>)_ctx.parent;
		// add current context to parent if we have a parent
		if ( parent!=null )	{
			parent.addChild(_ctx);
		}
	}

	/** Always called by generated parsers upon entry to a rule.
	 *  This occurs after the new context has been pushed. Access field
	 *  _ctx get the current context.
	 *
	 *  This is flexible because users do not have to regenerate parsers
	 *  to get trace facilities.
	 */
	public void enterRule(ParserRuleContext<Symbol> localctx, int state, int ruleIndex) {
		setState(state);
		_ctx = localctx;
		_ctx.start = _input.LT(1);
		if (_buildParseTrees) addContextToParseTree();
        if ( _parseListeners != null) triggerEnterRuleEvent();
	}

	public void enterLeftFactoredRule(ParserRuleContext<Symbol> localctx, int state, int ruleIndex) {
		setState(state);
		if (_buildParseTrees) {
			ParserRuleContext<Symbol> factoredContext = (ParserRuleContext<Symbol>)_ctx.getChild(_ctx.getChildCount() - 1);
			_ctx.removeLastChild();
			factoredContext.parent = localctx;
			localctx.addChild(factoredContext);
		}

		_ctx = localctx;
		_ctx.start = _input.LT(1);
		if (_buildParseTrees) {
			addContextToParseTree();
		}

		if (_parseListeners != null) {
			triggerEnterRuleEvent();
		}
	}

    public void exitRule() {
		_ctx.stop = _input.LT(-1);
        // trigger event on _ctx, before it reverts to parent
        if ( _parseListeners != null) triggerExitRuleEvent();
		setState(_ctx.invokingState);
		_ctx = (ParserRuleContext<Symbol>)_ctx.parent;
    }

	public void enterOuterAlt(ParserRuleContext<Symbol> localctx, int altNum) {
		// if we have new localctx, make sure we replace existing ctx
		// that is previous child of parse tree
		if ( _buildParseTrees && _ctx != localctx ) {
			ParserRuleContext<Symbol> parent = (ParserRuleContext<Symbol>)_ctx.parent;
			if ( parent!=null )	{
				parent.removeLastChild();
				parent.addChild(localctx);
			}
		}
		_ctx = localctx;
		_ctx.altNum = altNum;
	}

<<<<<<< HEAD
	public void enterRecursionRule(ParserRuleContext<Symbol> localctx, int ruleIndex) {
=======
	public void enterRecursionRule(ParserRuleContext localctx, int ruleIndex, int precedence) {
		_precedenceStack.push(precedence);
>>>>>>> 8df31df6
		_ctx = localctx;
		_ctx.start = _input.LT(1);
		if (_parseListeners != null) {
			triggerEnterRuleEvent(); // simulates rule entry for left-recursive rules
		}
	}

	/* like enterRule but for recursive rules */
	public void pushNewRecursionContext(ParserRuleContext<Symbol> localctx, int state, int ruleIndex) {
		ParserRuleContext<Symbol> previous = _ctx;
		previous.parent = localctx;
		previous.invokingState = state;
		previous.stop = _input.LT(-1);

		_ctx = localctx;
		_ctx.start = previous.start;
		if (_buildParseTrees) {
			_ctx.addChild(previous);
		}

		if ( _parseListeners != null ) {
			triggerEnterRuleEvent(); // simulates rule entry for left-recursive rules
		}
	}

<<<<<<< HEAD
	public void unrollRecursionContexts(ParserRuleContext<Symbol> _parentctx) {
=======
	public void unrollRecursionContexts(ParserRuleContext _parentctx) {
		_precedenceStack.pop();
>>>>>>> 8df31df6
		_ctx.stop = _input.LT(-1);
		ParserRuleContext<Symbol> retctx = _ctx; // save current ctx (return value)

		// unroll so _ctx is as it was before call to recursive method
		if ( _parseListeners != null ) {
			while ( _ctx != _parentctx ) {
				triggerExitRuleEvent();
				_ctx = (ParserRuleContext<Symbol>)_ctx.parent;
			}
		}
		else {
			_ctx = _parentctx;
		}
		// hook into tree
		retctx.parent = _parentctx;
		if (_buildParseTrees) _parentctx.addChild(retctx); // add return ctx into invoking rule's tree
	}

	public ParserRuleContext<Symbol> getInvokingContext(int ruleIndex) {
		ParserRuleContext<Symbol> p = _ctx;
		while ( p!=null ) {
			if ( p.getRuleIndex() == ruleIndex ) return p;
			p = (ParserRuleContext<Symbol>)p.parent;
		}
		return null;
	}

	public ParserRuleContext<Symbol> getContext() {
		return _ctx;
	}

	@Override
<<<<<<< HEAD
	public ParserErrorListener<? super Symbol> getErrorListenerDispatch() {
		return new ProxyParserErrorListener<Symbol>(getErrorListeners());
=======
	public boolean precpred(RuleContext localctx, int precedence) {
		return precedence >= _precedenceStack.peek();
>>>>>>> 8df31df6
	}

	public boolean inContext(String context) {
		// TODO: useful in parser?
		return false;
	}

    public boolean isExpectedToken(int symbol) {
//   		return getInterpreter().atn.nextTokens(_ctx);
        ATN atn = getInterpreter().atn;
		ParserRuleContext<?> ctx = _ctx;
        ATNState s = atn.states.get(getState());
        IntervalSet following = atn.nextTokens(s);
        if (following.contains(symbol)) {
            return true;
        }
//        System.out.println("following "+s+"="+following);
        if ( !following.contains(Token.EPSILON) ) return false;

        while ( ctx!=null && ctx.invokingState>=0 && following.contains(Token.EPSILON) ) {
            ATNState invokingState = atn.states.get(ctx.invokingState);
            RuleTransition rt = (RuleTransition)invokingState.transition(0);
            following = atn.nextTokens(rt.followState);
            if (following.contains(symbol)) {
                return true;
            }

            ctx = (ParserRuleContext<?>)ctx.parent;
        }

        if ( following.contains(Token.EPSILON) && symbol == Token.EOF ) {
            return true;
        }

        return false;
    }

	/** Compute the set of valid tokens reachable from the current
	 *  position in the parse.
	 */
    public IntervalSet getExpectedTokens() {
        ATN atn = getInterpreter().atn;
		ParserRuleContext<?> ctx = _ctx;
        ATNState s = atn.states.get(getState());
        IntervalSet following = atn.nextTokens(s);
//        System.out.println("following "+s+"="+following);
        if ( !following.contains(Token.EPSILON) ) return following;
        IntervalSet expected = new IntervalSet();
        expected.addAll(following);
        expected.remove(Token.EPSILON);
        while ( ctx!=null && ctx.invokingState>=0 && following.contains(Token.EPSILON) ) {
            ATNState invokingState = atn.states.get(ctx.invokingState);
            RuleTransition rt = (RuleTransition)invokingState.transition(0);
            following = atn.nextTokens(rt.followState);
            expected.addAll(following);
            expected.remove(Token.EPSILON);
            ctx = (ParserRuleContext<?>)ctx.parent;
        }
        if ( following.contains(Token.EPSILON) ) {
            expected.add(Token.EOF);
        }
        return expected;
   	}

    public IntervalSet getExpectedTokensWithinCurrentRule() {
        ATN atn = getInterpreter().atn;
        ATNState s = atn.states.get(getState());
   		return atn.nextTokens(s);
   	}

//	/** Compute the set of valid tokens reachable from the current
//	 *  position in the parse.
//	 */
//	public IntervalSet nextTokens(@NotNull RuleContext ctx) {
//		ATN atn = getInterpreter().atn;
//		ATNState s = atn.states.get(ctx.s);
//		if ( s == null ) return null;
//		return atn.nextTokens(s, ctx);
//	}

	public ParserRuleContext<Symbol> getRuleContext() { return _ctx; }

	/** Return List<String> of the rule names in your parser instance
	 *  leading up to a call to the current rule.  You could override if
	 *  you want more details such as the file/line info of where
	 *  in the ATN a rule is invoked.
	 *
	 *  This is very useful for error messages.
	 */
	public List<String> getRuleInvocationStack() {
		return getRuleInvocationStack(_ctx);
	}

	public List<String> getRuleInvocationStack(RuleContext<?> p) {
		String[] ruleNames = getRuleNames();
		List<String> stack = new ArrayList<String>();
		while ( p!=null ) {
			// compute what follows who invoked us
			int ruleIndex = p.getRuleIndex();
			if ( ruleIndex<0 ) stack.add("n/a");
			else stack.add(ruleNames[ruleIndex]);
			p = p.parent;
		}
		return stack;
	}

    /** For debugging and other purposes */
    public List<String> getDFAStrings() {
        List<String> s = new ArrayList<String>();
        for (int d = 0; d < _interp.atn.decisionToDFA.length; d++) {
            DFA dfa = _interp.atn.decisionToDFA[d];
            s.add( dfa.toString(getTokenNames(), getRuleNames()) );
        }
        return s;
    }

    /** For debugging and other purposes */
    public void dumpDFA() {
        boolean seenOne = false;
        for (int d = 0; d < _interp.atn.decisionToDFA.length; d++) {
            DFA dfa = _interp.atn.decisionToDFA[d];
            if ( !dfa.isEmpty() ) {
                if ( seenOne ) System.out.println();
                System.out.println("Decision " + dfa.decision + ":");
                System.out.print(dfa.toString(getTokenNames(), getRuleNames()));
                seenOne = true;
            }
        }
    }

	public String getSourceName() {
		return _input.getSourceName();
	}

	/** A convenience method for use most often with template rewrites.
	 *  Convert a List<Token> to List<String>
	 */
	public List<String> toStrings(List<? extends Token> tokens) {
		if ( tokens==null ) return null;
		List<String> strings = new ArrayList<String>(tokens.size());
		for (int i=0; i<tokens.size(); i++) {
			strings.add(tokens.get(i).getText());
		}
		return strings;
	}

	/** During a parse is sometimes useful to listen in on the rule entry and exit
	 *  events as well as token matches. This is for quick and dirty debugging.
	 */
	public void setTrace(boolean trace) {
		if ( !trace ) {
			removeParseListener(_tracer);
			_tracer = null;
		}
		else {
			if ( _tracer!=null ) removeParseListener(_tracer);
			else _tracer = new TraceListener();
			addParseListener(_tracer);
		}
	}
}<|MERGE_RESOLUTION|>--- conflicted
+++ resolved
@@ -478,12 +478,8 @@
 		_ctx.altNum = altNum;
 	}
 
-<<<<<<< HEAD
-	public void enterRecursionRule(ParserRuleContext<Symbol> localctx, int ruleIndex) {
-=======
-	public void enterRecursionRule(ParserRuleContext localctx, int ruleIndex, int precedence) {
+	public void enterRecursionRule(ParserRuleContext<Symbol> localctx, int ruleIndex, int precedence) {
 		_precedenceStack.push(precedence);
->>>>>>> 8df31df6
 		_ctx = localctx;
 		_ctx.start = _input.LT(1);
 		if (_parseListeners != null) {
@@ -509,12 +505,8 @@
 		}
 	}
 
-<<<<<<< HEAD
 	public void unrollRecursionContexts(ParserRuleContext<Symbol> _parentctx) {
-=======
-	public void unrollRecursionContexts(ParserRuleContext _parentctx) {
 		_precedenceStack.pop();
->>>>>>> 8df31df6
 		_ctx.stop = _input.LT(-1);
 		ParserRuleContext<Symbol> retctx = _ctx; // save current ctx (return value)
 
@@ -547,13 +539,13 @@
 	}
 
 	@Override
-<<<<<<< HEAD
+	public boolean precpred(RuleContext<Symbol> localctx, int precedence) {
+		return precedence >= _precedenceStack.peek();
+	}
+
+	@Override
 	public ParserErrorListener<? super Symbol> getErrorListenerDispatch() {
 		return new ProxyParserErrorListener<Symbol>(getErrorListeners());
-=======
-	public boolean precpred(RuleContext localctx, int precedence) {
-		return precedence >= _precedenceStack.peek();
->>>>>>> 8df31df6
 	}
 
 	public boolean inContext(String context) {
