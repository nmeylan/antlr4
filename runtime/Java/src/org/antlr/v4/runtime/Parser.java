/*
 [The "BSD license"]
  Copyright (c) 2011 Terence Parr
  All rights reserved.

  Redistribution and use in source and binary forms, with or without
  modification, are permitted provided that the following conditions
  are met:

  1. Redistributions of source code must retain the above copyright
     notice, this list of conditions and the following disclaimer.
  2. Redistributions in binary form must reproduce the above copyright
     notice, this list of conditions and the following disclaimer in the
     documentation and/or other materials provided with the distribution.
  3. The name of the author may not be used to endorse or promote products
     derived from this software without specific prior written permission.

  THIS SOFTWARE IS PROVIDED BY THE AUTHOR ``AS IS'' AND ANY EXPRESS OR
  IMPLIED WARRANTIES, INCLUDING, BUT NOT LIMITED TO, THE IMPLIED WARRANTIES
  OF MERCHANTABILITY AND FITNESS FOR A PARTICULAR PURPOSE ARE DISCLAIMED.
  IN NO EVENT SHALL THE AUTHOR BE LIABLE FOR ANY DIRECT, INDIRECT,
  INCIDENTAL, SPECIAL, EXEMPLARY, OR CONSEQUENTIAL DAMAGES (INCLUDING, BUT
  NOT LIMITED TO, PROCUREMENT OF SUBSTITUTE GOODS OR SERVICES; LOSS OF USE,
  DATA, OR PROFITS; OR BUSINESS INTERRUPTION) HOWEVER CAUSED AND ON ANY
  THEORY OF LIABILITY, WHETHER IN CONTRACT, STRICT LIABILITY, OR TORT
  (INCLUDING NEGLIGENCE OR OTHERWISE) ARISING IN ANY WAY OUT OF THE USE OF
  THIS SOFTWARE, EVEN IF ADVISED OF THE POSSIBILITY OF SUCH DAMAGE.
 */
package org.antlr.v4.runtime;

import org.antlr.v4.runtime.atn.ATN;
import org.antlr.v4.runtime.atn.ATNSimulator;
import org.antlr.v4.runtime.atn.ATNState;
import org.antlr.v4.runtime.atn.ParserATNSimulator;
import org.antlr.v4.runtime.atn.RuleTransition;
import org.antlr.v4.runtime.dfa.DFA;
import org.antlr.v4.runtime.misc.IntervalSet;
import org.antlr.v4.runtime.misc.Nullable;
import org.antlr.v4.runtime.tree.ErrorNode;
import org.antlr.v4.runtime.tree.ParseTreeListener;
import org.antlr.v4.runtime.tree.ParseTreeWalker;
import org.antlr.v4.runtime.tree.TerminalNode;

import java.util.ArrayList;
import java.util.List;

/** This is all the parsing support code essentially; most of it is error recovery stuff. */
public abstract class Parser<Symbol extends Token> extends Recognizer<Symbol, ParserATNSimulator<Symbol>> {
	public class TraceListener implements ParseTreeListener<Token> {
		@Override
		public void enterEveryRule(ParserRuleContext<? extends Token> ctx) {
			System.out.println("enter   " + getRuleNames()[ctx.getRuleIndex()] +
							   ", LT(1)=" + _input.LT(1).getText());
		}

		@Override
		public void exitEveryRule(ParserRuleContext<? extends Token> ctx) {
			System.out.println("exit    "+getRuleNames()[ctx.getRuleIndex()]+
							   ", LT(1)="+_input.LT(1).getText());
		}

		@Override
		public void visitErrorNode(ErrorNode<? extends Token> node) {
		}

		@Override
		public void visitTerminal(TerminalNode<? extends Token> node) {
			ParserRuleContext<?> parent = (ParserRuleContext<?>)node.getParent().getRuleContext();
			Token token = node.getSymbol();
			System.out.println("consume "+token+" rule "+
							   getRuleNames()[parent.getRuleIndex()]+
							   " alt="+parent.altNum);
		}
	}

	public static class TrimToSizeListener implements ParseTreeListener<Token> {
		public static final TrimToSizeListener INSTANCE = new TrimToSizeListener();

		@Override
		public void visitTerminal(TerminalNode<? extends Token> node) {
		}

		@Override
		public void visitErrorNode(ErrorNode<? extends Token> node) {
		}

		@Override
		public void enterEveryRule(ParserRuleContext<? extends Token> ctx) {
		}

		@Override
		public void exitEveryRule(ParserRuleContext<? extends Token> ctx) {
			if (ctx.children instanceof ArrayList) {
				((ArrayList<?>)ctx.children).trimToSize();
			}
		}
	}

	protected ANTLRErrorStrategy<? super Symbol> _errHandler = new DefaultErrorStrategy<Symbol>();

	protected TokenStream<? extends Symbol> _input;

	/** The RuleContext object for the currently executing rule. This
	 *  must be non-null during parsing, but is initially null.
	 *  When somebody calls the start rule, this gets set to the
	 *  root context.
	 */
	protected ParserRuleContext<Symbol> _ctx;

	protected boolean _buildParseTrees = true;

	protected TraceListener _tracer;

	/** If the listener is non-null, trigger enter and exit rule events
     *  *during* the parse. This is typically done only when not building
     *  parse trees for later visiting. We either trigger events during
     *  the parse or during tree walks later. Both could be done.
     *  Not intended for average user!!!  Most people should use
	 *  ParseTreeListener with ParseTreeWalker.
	 *  @see ParseTreeWalker
     */
    protected List<ParseTreeListener<? super Symbol>> _parseListeners;

	/** Did the recognizer encounter a syntax error?  Track how many. */
	protected int _syntaxErrors = 0;

	public Parser(TokenStream<? extends Symbol> input) {
		setInputStream(input);
	}

	/** reset the parser's state */
	public void reset() {
		if ( getInputStream()!=null ) getInputStream().seek(0);
		_errHandler.endErrorCondition(this);
		_ctx = null;
		_syntaxErrors = 0;
		_tracer = null;
		ATNSimulator interpreter = getInterpreter();
		if (interpreter != null) {
			interpreter.reset();
		}
	}

	/** Match current input symbol against ttype.  Attempt
	 *  single token insertion or deletion error recovery.  If
	 *  that fails, throw MismatchedTokenException.
	 */
<<<<<<< HEAD
	public Symbol match(int ttype) throws RecognitionException {
		Symbol t = getCurrentToken();
		if ( getInputStream().LA(1)==ttype ) {
=======
	public Token match(int ttype) throws RecognitionException {
		Token t = getCurrentToken();
		if ( t.getType()==ttype ) {
>>>>>>> e9656e35
			_errHandler.endErrorCondition(this);
			consume();
		}
		else {
			t = _errHandler.recoverInline(this);
			if ( _buildParseTrees && t.getTokenIndex()==-1 ) {
				// we must have conjured up a new token during single token insertion
				// if it's not the current symbol
				_ctx.addErrorNode(t);
			}
		}
		return t;
	}

	public Token matchWildcard() throws RecognitionException {
		Token t = getCurrentToken();
		if (t.getType() > 0) {
			_errHandler.endErrorCondition(this);
			consume();
		}
		else {
			t = _errHandler.recoverInline(this);
			if (_buildParseTrees && t.getTokenIndex() == -1) {
				// we must have conjured up a new token during single token insertion
				// if it's not the current symbol
				_ctx.addErrorNode(t);
			}
		}

		return t;
	}

	/** Track the RuleContext objects during the parse and hook them up
	 *  using the children list so that it forms a parse tree.
	 *  The RuleContext returned from the start rule represents the root
	 *  of the parse tree.
	 *
	 *  To built parse trees, all we have to do is put a hook in setState()
	 *  and enterRule(). In setState(), we add tokens to the current context
	 *  as children. By the time we get to enterRule(), we are already
	 *  in an invoked rule so we add this context as a child of the parent
	 *  (invoking) context. Simple and effective.
	 *
	 *  Note that if we are not building parse trees, rule contexts
	 *  only point upwards. When a rule exits, it returns the context
	 *  but that gets garbage collected if nobody holds a reference.
	 *  It points upwards but nobody points at it.
	 *
	 *  When we build parse trees, we are adding all of these contexts to
	 *  somebody's children list. Contexts are then not candidates
	 *  for garbage collection.
	 */
	public void setBuildParseTree(boolean buildParseTrees) {
		this._buildParseTrees = buildParseTrees;
	}

	public boolean getBuildParseTree() {
		return _buildParseTrees;
	}

	/**
	 * Trim the internal lists of the parse tree during parsing to conserve memory.
	 * This property is set to {@code false} by default for a newly constructed parser.
	 *
	 * @param trimParseTrees {@code true} to trim the capacity of the {@link ParserRuleContext#children}
	 * list to its size after a rule is parsed.
	 */
	public void setTrimParseTree(boolean trimParseTrees) {
		if (trimParseTrees) {
			if (getTrimParseTree()) {
				return;
			}

			addParseListener(TrimToSizeListener.INSTANCE);
		}
		else {
			removeParseListener(TrimToSizeListener.INSTANCE);
		}
	}

	/**
	 * @return {@code true} if the {@link ParserRuleContext#children} list is trimmed
	 * using the default {@link Parser.TrimToSizeListener} during the parse process.
	 */
	public boolean getTrimParseTree() {
		if (_parseListeners == null) {
			return false;
		}

		return _parseListeners.contains(TrimToSizeListener.INSTANCE);
	}

//	public void setTraceATNStates(boolean traceATNStates) {
//		this.traceATNStates = traceATNStates;
//	}
//
//	public boolean getTraceATNStates() {
//		return traceATNStates;
//	}

    public List<ParseTreeListener<? super Symbol>> getParseListeners() {
        return _parseListeners;
    }

	/** Provide a listener that gets notified about token matches,
	 *  and rule entry/exit events DURING the parse. It's a little bit
	 *  weird for left recursive rule entry events but it's
	 *  deterministic.
	 *
	 *  THIS IS ONLY FOR ADVANCED USERS. Please give your
	 *  ParseTreeListener to a ParseTreeWalker instead of giving it to
	 *  the parser!!!!
	 */
    public void addParseListener(ParseTreeListener<? super Symbol> listener) {
		if ( listener==null ) return;
		if ( _parseListeners==null ) {
			_parseListeners = new ArrayList<ParseTreeListener<? super Symbol>>();
		}
        this._parseListeners.add(listener);
    }

	public void removeParseListener(ParseTreeListener<? super Symbol> l) {
		if ( l==null ) return;
		if ( _parseListeners!=null ) {
			_parseListeners.remove(l);
			if (_parseListeners.isEmpty()) {
				_parseListeners = null;
			}
		}
	}

	public void removeParseListeners() {
		_parseListeners = null;
	}

	/** Notify any parse listeners (implemented as ParseTreeListener's)
	 *  of an enter rule event. This is not involved with
	 *  parse tree walking in any way; it's just reusing the
	 *  ParseTreeListener interface. This is not for the average user.
	 */
	public void triggerEnterRuleEvent() {
		for (ParseTreeListener<? super Symbol> l : _parseListeners) {
			l.enterEveryRule(_ctx);
			_ctx.enterRule(l);
		}
	}

	/** Notify any parse listeners (implemented as ParseTreeListener's)
	 *  of an exit rule event. This is not involved with
	 *  parse tree walking in any way; it's just reusing the
	 *  ParseTreeListener interface. This is not for the average user.
	 */
	public void triggerExitRuleEvent() {
		// reverse order walk of listeners
		for (int i = _parseListeners.size()-1; i >= 0; i--) {
			ParseTreeListener<? super Symbol> l = _parseListeners.get(i);
			_ctx.exitRule(l);
			l.exitEveryRule(_ctx);
		}
	}

    /** Get number of recognition errors (lexer, parser, tree parser).  Each
	 *  recognizer tracks its own number.  So parser and lexer each have
	 *  separate count.  Does not count the spurious errors found between
	 *  an error and next valid token match
	 *
	 *  See also reportError()
	 */
	public int getNumberOfSyntaxErrors() {
		return _syntaxErrors;
	}

	public ANTLRErrorStrategy<? super Symbol> getErrorHandler() {
		return _errHandler;
	}

	public void setErrorHandler(ANTLRErrorStrategy<? super Symbol> handler) {
		this._errHandler = handler;
	}

	@Override
	public TokenStream<? extends Symbol> getInputStream() {
		return _input;
	}

	/** Set the token stream and reset the parser */
	public void setInputStream(TokenStream<? extends Symbol> input) {
		this._input = null;
		reset();
		this._input = input;
	}

    /** Match needs to return the current input symbol, which gets put
     *  into the label for the associated token ref; e.g., x=ID.
     */
    public Symbol getCurrentToken() {
		return _input.LT(1);
	}

    public void notifyErrorListeners(String msg)	{
		notifyErrorListeners(getCurrentToken(), msg, null);
	}

	public void notifyErrorListeners(Symbol offendingToken, String msg,
									 @Nullable RecognitionException e)
	{
		int line = -1;
		int charPositionInLine = -1;
		if (offendingToken != null) {
			line = offendingToken.getLine();
			charPositionInLine = offendingToken.getCharPositionInLine();
		}

		ANTLRErrorListener<? super Symbol> listener = getErrorListenerDispatch();
		listener.syntaxError(this, offendingToken, line, charPositionInLine, msg, e);
	}

	/** Consume the current symbol and return it. E.g., given the following
	 *  input with A being the current lookahead symbol:
	 *
	 *  	A B
	 *  	^
	 *
	 *  this function moves the cursor to B and returns A.
	 *
	 *  If the parser is creating parse trees, the current symbol
	 *  would also be added as a child to the current context (node).
     *
     *  Trigger listener events if there's a listener.
	 */
	public Symbol consume() {
		Symbol o = getCurrentToken();
		getInputStream().consume();
		boolean hasListener = _parseListeners != null && !_parseListeners.isEmpty();
		if (_buildParseTrees || hasListener) {
			if ( _errHandler.inErrorRecoveryMode(this) ) {
				ErrorNode<Symbol> node = _ctx.addErrorNode(o);
				if (_parseListeners != null) {
					for (ParseTreeListener<? super Symbol> listener : _parseListeners) {
						listener.visitErrorNode(node);
					}
				}
			}
			else {
				TerminalNode<Symbol> node = _ctx.addChild(o);
				if (_parseListeners != null) {
					for (ParseTreeListener<? super Symbol> listener : _parseListeners) {
						listener.visitTerminal(node);
					}
				}
			}
		}
		return o;
	}

	protected void addContextToParseTree() {
		ParserRuleContext<Symbol> parent = (ParserRuleContext<Symbol>)_ctx.parent;
		// add current context to parent if we have a parent
		if ( parent!=null )	{
			parent.addChild(_ctx);
		}
	}

	/** Always called by generated parsers upon entry to a rule.
	 *  This occurs after the new context has been pushed. Access field
	 *  _ctx get the current context.
	 *
	 *  This is flexible because users do not have to regenerate parsers
	 *  to get trace facilities.
	 */
	public void enterRule(ParserRuleContext<Symbol> localctx, int state, int ruleIndex) {
		setState(state);
		_ctx = localctx;
		_ctx.start = _input.LT(1);
		if (_buildParseTrees) addContextToParseTree();
        if ( _parseListeners != null) triggerEnterRuleEvent();
	}

    public void exitRule() {
		_ctx.stop = _input.LT(-1);
        // trigger event on _ctx, before it reverts to parent
        if ( _parseListeners != null) triggerExitRuleEvent();
		setState(_ctx.invokingState);
		_ctx = (ParserRuleContext<Symbol>)_ctx.parent;
    }

	public void enterOuterAlt(ParserRuleContext<Symbol> localctx, int altNum) {
		// if we have new localctx, make sure we replace existing ctx
		// that is previous child of parse tree
		if ( _buildParseTrees && _ctx != localctx ) {
			ParserRuleContext<Symbol> parent = (ParserRuleContext<Symbol>)_ctx.parent;
			parent.removeLastChild();
			if ( parent!=null )	parent.addChild(localctx);
		}
		_ctx = localctx;
		_ctx.altNum = altNum;
	}

	/* like enterRule but for recursive rules */
	public void pushNewRecursionContext(ParserRuleContext<Symbol> localctx, int state, int ruleIndex) {
		setState(state);
		_ctx = localctx;
		_ctx.start = _input.LT(1);
		if ( _parseListeners != null ) {
			triggerEnterRuleEvent(); // simulates rule entry for left-recursive rules
		}
	}

	public void unrollRecursionContexts(ParserRuleContext<Symbol> _parentctx, int _parentState) {
		_ctx.stop = _input.LT(-1);
		ParserRuleContext<Symbol> retctx = _ctx; // save current ctx (return value)

		// unroll so _ctx is as it was before call to recursive method
		if ( _parseListeners != null ) {
			while ( _ctx != _parentctx ) {
				triggerExitRuleEvent();
				setState(_ctx.invokingState);
				_ctx = (ParserRuleContext<Symbol>)_ctx.parent;
			}
		}
		else {
			setState(_parentState);
			_ctx = _parentctx;
		}
		// hook into tree
		retctx.invokingState = _parentState;
		retctx.parent = _parentctx;
		if (_buildParseTrees) _parentctx.addChild(retctx); // add return ctx into invoking rule's tree
	}

	public ParserRuleContext<Symbol> getInvokingContext(int ruleIndex) {
		ParserRuleContext<Symbol> p = _ctx;
		while ( p!=null ) {
			if ( p.getRuleIndex() == ruleIndex ) return p;
			p = (ParserRuleContext<Symbol>)p.parent;
		}
		return null;
	}

	public ParserRuleContext<Symbol> getContext() {
		return _ctx;
	}

	@Override
	public ParserErrorListener<? super Symbol> getErrorListenerDispatch() {
		return new ProxyParserErrorListener<Symbol>(getErrorListeners());
	}

	public boolean inContext(String context) {
		// TODO: useful in parser?
		return false;
	}

    public boolean isExpectedToken(int symbol) {
//   		return getInterpreter().atn.nextTokens(_ctx);
        ATN atn = getInterpreter().atn;
		ParserRuleContext<?> ctx = _ctx;
        ATNState s = atn.states.get(getState());
        IntervalSet following = atn.nextTokens(s);
        if (following.contains(symbol)) {
            return true;
        }
//        System.out.println("following "+s+"="+following);
        if ( !following.contains(Token.EPSILON) ) return false;

        while ( ctx!=null && ctx.invokingState>=0 && following.contains(Token.EPSILON) ) {
            ATNState invokingState = atn.states.get(ctx.invokingState);
            RuleTransition rt = (RuleTransition)invokingState.transition(0);
            following = atn.nextTokens(rt.followState);
            if (following.contains(symbol)) {
                return true;
            }

            ctx = (ParserRuleContext<?>)ctx.parent;
        }

        if ( following.contains(Token.EPSILON) && symbol == Token.EOF ) {
            return true;
        }

        return false;
    }

	/** Compute the set of valid tokens reachable from the current
	 *  position in the parse.
	 */
    public IntervalSet getExpectedTokens() {
        ATN atn = getInterpreter().atn;
		ParserRuleContext<?> ctx = _ctx;
        ATNState s = atn.states.get(getState());
        IntervalSet following = atn.nextTokens(s);
//        System.out.println("following "+s+"="+following);
        if ( !following.contains(Token.EPSILON) ) return following;
        IntervalSet expected = new IntervalSet();
        expected.addAll(following);
        expected.remove(Token.EPSILON);
        while ( ctx!=null && ctx.invokingState>=0 && following.contains(Token.EPSILON) ) {
            ATNState invokingState = atn.states.get(ctx.invokingState);
            RuleTransition rt = (RuleTransition)invokingState.transition(0);
            following = atn.nextTokens(rt.followState);
            expected.addAll(following);
            expected.remove(Token.EPSILON);
            ctx = (ParserRuleContext<?>)ctx.parent;
        }
        if ( following.contains(Token.EPSILON) ) {
            expected.add(Token.EOF);
        }
        return expected;
   	}

    public IntervalSet getExpectedTokensWithinCurrentRule() {
        ATN atn = getInterpreter().atn;
        ATNState s = atn.states.get(getState());
   		return atn.nextTokens(s);
   	}

//	/** Compute the set of valid tokens reachable from the current
//	 *  position in the parse.
//	 */
//	public IntervalSet nextTokens(@NotNull RuleContext ctx) {
//		ATN atn = getInterpreter().atn;
//		ATNState s = atn.states.get(ctx.s);
//		if ( s == null ) return null;
//		return atn.nextTokens(s, ctx);
//	}

	public ParserRuleContext<Symbol> getRuleContext() { return _ctx; }

	/** Return List<String> of the rule names in your parser instance
	 *  leading up to a call to the current rule.  You could override if
	 *  you want more details such as the file/line info of where
	 *  in the ATN a rule is invoked.
	 *
	 *  This is very useful for error messages.
	 */
	public List<String> getRuleInvocationStack() {
		return getRuleInvocationStack(_ctx);
	}

	public List<String> getRuleInvocationStack(RuleContext<?> p) {
		String[] ruleNames = getRuleNames();
		List<String> stack = new ArrayList<String>();
		while ( p!=null ) {
			// compute what follows who invoked us
			int ruleIndex = p.getRuleIndex();
			if ( ruleIndex<0 ) stack.add("n/a");
			else stack.add(ruleNames[ruleIndex]);
			p = p.parent;
		}
		return stack;
	}

    /** For debugging and other purposes */
    public List<String> getDFAStrings() {
        List<String> s = new ArrayList<String>();
        for (int d = 0; d < _interp.atn.decisionToDFA.length; d++) {
            DFA dfa = _interp.atn.decisionToDFA[d];
            s.add( dfa.toString(getTokenNames(), getRuleNames()) );
        }
        return s;
    }

    /** For debugging and other purposes */
    public void dumpDFA() {
        boolean seenOne = false;
        for (int d = 0; d < _interp.atn.decisionToDFA.length; d++) {
            DFA dfa = _interp.atn.decisionToDFA[d];
            if ( !dfa.isEmpty() ) {
                if ( seenOne ) System.out.println();
                System.out.println("Decision " + dfa.decision + ":");
                System.out.print(dfa.toString(getTokenNames(), getRuleNames()));
                seenOne = true;
            }
        }
    }

	public String getSourceName() {
		return _input.getSourceName();
	}

	/** A convenience method for use most often with template rewrites.
	 *  Convert a List<Token> to List<String>
	 */
	public List<String> toStrings(List<? extends Token> tokens) {
		if ( tokens==null ) return null;
		List<String> strings = new ArrayList<String>(tokens.size());
		for (int i=0; i<tokens.size(); i++) {
			strings.add(tokens.get(i).getText());
		}
		return strings;
	}

	/** During a parse is sometimes useful to listen in on the rule entry and exit
	 *  events as well as token matches. This is for quick and dirty debugging.
	 */
	public void setTrace(boolean trace) {
		if ( !trace ) {
			removeParseListener(_tracer);
			_tracer = null;
		}
		else {
			if ( _tracer!=null ) removeParseListener(_tracer);
			else _tracer = new TraceListener();
			addParseListener(_tracer);
		}
	}
}<|MERGE_RESOLUTION|>--- conflicted
+++ resolved
@@ -145,15 +145,9 @@
 	 *  single token insertion or deletion error recovery.  If
 	 *  that fails, throw MismatchedTokenException.
 	 */
-<<<<<<< HEAD
 	public Symbol match(int ttype) throws RecognitionException {
 		Symbol t = getCurrentToken();
-		if ( getInputStream().LA(1)==ttype ) {
-=======
-	public Token match(int ttype) throws RecognitionException {
-		Token t = getCurrentToken();
 		if ( t.getType()==ttype ) {
->>>>>>> e9656e35
 			_errHandler.endErrorCondition(this);
 			consume();
 		}
@@ -168,8 +162,8 @@
 		return t;
 	}
 
-	public Token matchWildcard() throws RecognitionException {
-		Token t = getCurrentToken();
+	public Symbol matchWildcard() throws RecognitionException {
+		Symbol t = getCurrentToken();
 		if (t.getType() > 0) {
 			_errHandler.endErrorCondition(this);
 			consume();
