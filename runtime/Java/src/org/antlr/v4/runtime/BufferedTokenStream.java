--- conflicted
+++ resolved
@@ -394,10 +394,7 @@
     public String getSourceName() {	return tokenSource.getSourceName();	}
 
 	/** Get the text of all tokens in this buffer. */
-<<<<<<< HEAD
-=======
 	@NotNull
->>>>>>> 72c1fc8f
 	@Override
 	public String getText() {
 		fill();
@@ -424,13 +421,9 @@
 
 	@NotNull
 	@Override
-<<<<<<< HEAD
-	public String getText(RuleContext<?> ctx) { return getText(ctx.getSourceInterval()); }
-=======
-	public String getText(RuleContext ctx) {
+	public String getText(RuleContext<?> ctx) {
 		return getText(ctx.getSourceInterval());
 	}
->>>>>>> 72c1fc8f
 
 	@NotNull
     @Override
