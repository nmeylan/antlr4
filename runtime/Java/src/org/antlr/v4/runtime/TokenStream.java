/*
 * [The "BSD license"]
 *  Copyright (c) 2012 Terence Parr
 *  Copyright (c) 2012 Sam Harwell
 *  All rights reserved.
 *
 *  Redistribution and use in source and binary forms, with or without
 *  modification, are permitted provided that the following conditions
 *  are met:
 *
 *  1. Redistributions of source code must retain the above copyright
 *     notice, this list of conditions and the following disclaimer.
 *  2. Redistributions in binary form must reproduce the above copyright
 *     notice, this list of conditions and the following disclaimer in the
 *     documentation and/or other materials provided with the distribution.
 *  3. The name of the author may not be used to endorse or promote products
 *     derived from this software without specific prior written permission.
 *
 *  THIS SOFTWARE IS PROVIDED BY THE AUTHOR ``AS IS'' AND ANY EXPRESS OR
 *  IMPLIED WARRANTIES, INCLUDING, BUT NOT LIMITED TO, THE IMPLIED WARRANTIES
 *  OF MERCHANTABILITY AND FITNESS FOR A PARTICULAR PURPOSE ARE DISCLAIMED.
 *  IN NO EVENT SHALL THE AUTHOR BE LIABLE FOR ANY DIRECT, INDIRECT,
 *  INCIDENTAL, SPECIAL, EXEMPLARY, OR CONSEQUENTIAL DAMAGES (INCLUDING, BUT
 *  NOT LIMITED TO, PROCUREMENT OF SUBSTITUTE GOODS OR SERVICES; LOSS OF USE,
 *  DATA, OR PROFITS; OR BUSINESS INTERRUPTION) HOWEVER CAUSED AND ON ANY
 *  THEORY OF LIABILITY, WHETHER IN CONTRACT, STRICT LIABILITY, OR TORT
 *  (INCLUDING NEGLIGENCE OR OTHERWISE) ARISING IN ANY WAY OUT OF THE USE OF
 *  THIS SOFTWARE, EVEN IF ADVISED OF THE POSSIBILITY OF SUCH DAMAGE.
 */

package org.antlr.v4.runtime;

import org.antlr.v4.runtime.misc.Interval;
import org.antlr.v4.runtime.misc.NotNull;

<<<<<<< HEAD
/** A stream of tokens accessing tokens from a TokenSource */
public interface TokenStream<Symbol> extends IntStream {
    /** Get Token at current input pointer + i ahead where i=1 is next Token.
	 *  i&lt;0 indicates tokens in the past.  So -1 is previous token and -2 is
	 *  two tokens ago. LT(0) is undefined.  For i>=n, return eof token.
	 *  Return null for LT(0) and any index that results in an absolute address
	 *  that is negative.
     *  TODO (Sam): Throw exception for invalid k?
	 */
    public Symbol LT(int k);
=======
/**
 * An {@link IntStream} whose symbols are {@link Token} instances.
 */
public interface TokenStream extends IntStream {
	/**
	 * Get the {@link Token} instance associated with the value returned by
	 * {@link #LA LA(k)}. This method has the same pre- and post-conditions as
	 * {@link IntStream#LA}. In addition, when the preconditions of this method
	 * are met, the return value is non-null and the value of
	 * {@code LT(k).getType()==LA(k)}.
	 *
	 * @see IntStream#LA
	 */
	@NotNull
	public Token LT(int k);
>>>>>>> 05f1dc0d

	/**
	 * Gets the {@link Token} at the specified {@code index} in the stream. When
	 * the preconditions of this method are met, the return value is non-null.
	 * <p/>
	 * The preconditions for this method are the same as the preconditions of
	 * {@link IntStream#seek}. If the behavior of {@code seek(index)} is
	 * unspecified for the current state and given {@code index}, then the
	 * behavior of this method is also unspecified.
	 * <p/>
	 * The symbol referred to by {@code index} differs from {@code seek()} only
	 * in the case of filtering streams where {@code index} lies before the end
	 * of the stream. Unlike {@code seek()}, this method does not adjust
	 * {@code index} to point to a non-ignored symbol.
	 *
	 * @throws IllegalArgumentException if {code index} is less than 0
	 * @throws UnsupportedOperationException if the stream does not support
	 * retrieving the token at the specified index
	 */
<<<<<<< HEAD
	public Symbol get(int i);
=======
	@NotNull
	public Token get(int index);
>>>>>>> 05f1dc0d

	/**
	 * Gets the underlying {@link TokenSource} which provides tokens for this
	 * stream.
	 */
<<<<<<< HEAD
	public TokenSource<? extends Symbol> getTokenSource();
=======
	@NotNull
	public TokenSource getTokenSource();
>>>>>>> 05f1dc0d

	/**
	 * Return the text of all tokens within the specified {@code interval}. This
	 * method behaves like the following code (including potential exceptions
	 * for violating preconditions of {@link #get}, but may be optimized by the
	 * specific implementation.
	 *
	 * <pre>
	 * TokenStream stream = ...;
	 * String text = "";
	 * for (int i = interval.a; i <= interval.b; i++) {
	 *   text += stream.get(i).getText();
	 * }
	 * </pre>
	 *
	 * @param interval The interval of tokens within this stream to get text
	 * for.
	 * @return The text of all tokens within the specified interval in this
	 * stream.
	 *
	 * @throws NullPointerException if {@code interval} is {@code null}
	 */
	@NotNull
	public String getText(@NotNull Interval interval);

	/**
	 * Return the text of all tokens in the stream. This method behaves like the
	 * following code, including potential exceptions from the calls to
	 * {@link IntStream#size} and {@link #getText(Interval)}, but may be
	 * optimized by the specific implementation.
	 *
	 * <pre>
	 * TokenStream stream = ...;
	 * String text = stream.getText(new Interval(0, stream.size()));
	 * </pre>
	 *
	 * @return The text of all tokens in the stream.
	 */
	@NotNull
	public String getText();

<<<<<<< HEAD
	public String getText(RuleContext<?> ctx);
=======
	/**
	 * Return the text of all tokens in the source interval of the specified
	 * context. This method behaves like the following code, including potential
	 * exceptions from the call to {@link #getText(Interval)}, but may be
	 * optimized by the specific implementation.
	 * </p>
	 * If {@code ctx.getSourceInterval()} does not return a valid interval of
	 * tokens provided by this stream, the behavior is unspecified.
	 *
	 * <pre>
	 * TokenStream stream = ...;
	 * String text = stream.getText(ctx.getSourceInterval());
	 * </pre>
	 *
	 * @param ctx The context providing the source interval of tokens to get
	 * text for.
	 * @return The text of all tokens within the source interval of {@code ctx}.
	 */
	@NotNull
	public String getText(@NotNull RuleContext ctx);
>>>>>>> 05f1dc0d

	/**
	 * Return the text of all tokens in this stream between {@code start} and
	 * {@code stop} (inclusive).
	 * <p/>
	 * If the specified {@code start} or {@code stop} token was not provided by
	 * this stream, or if the {@code stop} occurred before the {@code start}
	 * token, the behavior is unspecified.
	 * <p/>
	 * For streams which ensure that the {@link Token#getTokenIndex} method is
	 * accurate for all of its provided tokens, this method behaves like the
	 * following code. Other streams may implement this method in other ways
	 * provided the behavior is consistent with this at a high level.
	 *
	 * <pre>
	 * TokenStream stream = ...;
	 * String text = "";
	 * for (int i = start.getTokenIndex(); i <= stop.getTokenIndex(); i++) {
	 *   text += stream.get(i).getText();
	 * }
	 * </pre>
	 *
	 * @param start The first token in the interval to get text for.
	 * @param stop The last token in the interval to get text for (inclusive).
	 * @return The text of all tokens lying between the specified {@code start}
	 * and {@code stop} tokens.
	 *
	 * @throws UnsupportedOperationException if this stream does not support
	 * this method for the specified tokens
	 */
<<<<<<< HEAD
	public String getText(Object start, Object stop);
=======
	@NotNull
	public String getText(@NotNull Token start, @NotNull Token stop);
>>>>>>> 05f1dc0d
}<|MERGE_RESOLUTION|>--- conflicted
+++ resolved
@@ -33,22 +33,10 @@
 import org.antlr.v4.runtime.misc.Interval;
 import org.antlr.v4.runtime.misc.NotNull;
 
-<<<<<<< HEAD
-/** A stream of tokens accessing tokens from a TokenSource */
-public interface TokenStream<Symbol> extends IntStream {
-    /** Get Token at current input pointer + i ahead where i=1 is next Token.
-	 *  i&lt;0 indicates tokens in the past.  So -1 is previous token and -2 is
-	 *  two tokens ago. LT(0) is undefined.  For i>=n, return eof token.
-	 *  Return null for LT(0) and any index that results in an absolute address
-	 *  that is negative.
-     *  TODO (Sam): Throw exception for invalid k?
-	 */
-    public Symbol LT(int k);
-=======
 /**
  * An {@link IntStream} whose symbols are {@link Token} instances.
  */
-public interface TokenStream extends IntStream {
+public interface TokenStream<Symbol> extends IntStream {
 	/**
 	 * Get the {@link Token} instance associated with the value returned by
 	 * {@link #LA LA(k)}. This method has the same pre- and post-conditions as
@@ -59,8 +47,7 @@
 	 * @see IntStream#LA
 	 */
 	@NotNull
-	public Token LT(int k);
->>>>>>> 05f1dc0d
+    public Symbol LT(int k);
 
 	/**
 	 * Gets the {@link Token} at the specified {@code index} in the stream. When
@@ -80,23 +67,15 @@
 	 * @throws UnsupportedOperationException if the stream does not support
 	 * retrieving the token at the specified index
 	 */
-<<<<<<< HEAD
+	@NotNull
 	public Symbol get(int i);
-=======
-	@NotNull
-	public Token get(int index);
->>>>>>> 05f1dc0d
 
 	/**
 	 * Gets the underlying {@link TokenSource} which provides tokens for this
 	 * stream.
 	 */
-<<<<<<< HEAD
+	@NotNull
 	public TokenSource<? extends Symbol> getTokenSource();
-=======
-	@NotNull
-	public TokenSource getTokenSource();
->>>>>>> 05f1dc0d
 
 	/**
 	 * Return the text of all tokens within the specified {@code interval}. This
@@ -138,9 +117,6 @@
 	@NotNull
 	public String getText();
 
-<<<<<<< HEAD
-	public String getText(RuleContext<?> ctx);
-=======
 	/**
 	 * Return the text of all tokens in the source interval of the specified
 	 * context. This method behaves like the following code, including potential
@@ -160,8 +136,7 @@
 	 * @return The text of all tokens within the source interval of {@code ctx}.
 	 */
 	@NotNull
-	public String getText(@NotNull RuleContext ctx);
->>>>>>> 05f1dc0d
+	public String getText(@NotNull RuleContext<?> ctx);
 
 	/**
 	 * Return the text of all tokens in this stream between {@code start} and
@@ -192,10 +167,6 @@
 	 * @throws UnsupportedOperationException if this stream does not support
 	 * this method for the specified tokens
 	 */
-<<<<<<< HEAD
+	@NotNull
 	public String getText(Object start, Object stop);
-=======
-	@NotNull
-	public String getText(@NotNull Token start, @NotNull Token stop);
->>>>>>> 05f1dc0d
 }