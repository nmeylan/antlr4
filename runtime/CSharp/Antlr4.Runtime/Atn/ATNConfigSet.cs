/*
 * [The "BSD license"]
 *  Copyright (c) 2013 Terence Parr
 *  Copyright (c) 2013 Sam Harwell
 *  All rights reserved.
 *
 *  Redistribution and use in source and binary forms, with or without
 *  modification, are permitted provided that the following conditions
 *  are met:
 *
 *  1. Redistributions of source code must retain the above copyright
 *     notice, this list of conditions and the following disclaimer.
 *  2. Redistributions in binary form must reproduce the above copyright
 *     notice, this list of conditions and the following disclaimer in the
 *     documentation and/or other materials provided with the distribution.
 *  3. The name of the author may not be used to endorse or promote products
 *     derived from this software without specific prior written permission.
 *
 *  THIS SOFTWARE IS PROVIDED BY THE AUTHOR ``AS IS'' AND ANY EXPRESS OR
 *  IMPLIED WARRANTIES, INCLUDING, BUT NOT LIMITED TO, THE IMPLIED WARRANTIES
 *  OF MERCHANTABILITY AND FITNESS FOR A PARTICULAR PURPOSE ARE DISCLAIMED.
 *  IN NO EVENT SHALL THE AUTHOR BE LIABLE FOR ANY DIRECT, INDIRECT,
 *  INCIDENTAL, SPECIAL, EXEMPLARY, OR CONSEQUENTIAL DAMAGES (INCLUDING, BUT
 *  NOT LIMITED TO, PROCUREMENT OF SUBSTITUTE GOODS OR SERVICES; LOSS OF USE,
 *  DATA, OR PROFITS; OR BUSINESS INTERRUPTION) HOWEVER CAUSED AND ON ANY
 *  THEORY OF LIABILITY, WHETHER IN CONTRACT, STRICT LIABILITY, OR TORT
 *  (INCLUDING NEGLIGENCE OR OTHERWISE) ARISING IN ANY WAY OUT OF THE USE OF
 *  THIS SOFTWARE, EVEN IF ADVISED OF THE POSSIBILITY OF SUCH DAMAGE.
 */
using System;
using System.Collections.Generic;
using System.Linq;
using System.Text;
using Antlr4.Runtime.Atn;
using Antlr4.Runtime.Misc;
using Antlr4.Runtime.Sharpen;
using IEnumerable = System.Collections.IEnumerable;
using IEnumerator = System.Collections.IEnumerator;

namespace Antlr4.Runtime.Atn
{
    /// <author>Sam Harwell</author>
    public class ATNConfigSet : IEnumerable<ATNConfig>
    {
        /// <summary>
        /// This maps (state, alt) -&gt; merged
        /// <see cref="ATNConfig"/>
        /// . The key does not account for
        /// the
        /// <see cref="ATNConfig.SemanticContext()"/>
        /// of the value, which is only a problem if a single
        /// <c>ATNConfigSet</c>
        /// contains two configs with the same state and alternative
        /// but different semantic contexts. When this case arises, the first config
        /// added to this map stays, and the remaining configs are placed in
        /// <see cref="unmerged"/>
        /// .
        /// <p/>
        /// This map is only used for optimizing the process of adding configs to the set,
        /// and is
        /// <see langword="null"/>
        /// for read-only sets stored in the DFA.
        /// </summary>
        private readonly Dictionary<long, ATNConfig> mergedConfigs;

        /// <summary>
        /// This is an "overflow" list holding configs which cannot be merged with one
        /// of the configs in
        /// <see cref="mergedConfigs"/>
        /// but have a colliding key. This
        /// occurs when two configs in the set have the same state and alternative but
        /// different semantic contexts.
        /// <p/>
        /// This list is only used for optimizing the process of adding configs to the set,
        /// and is
        /// <see langword="null"/>
        /// for read-only sets stored in the DFA.
        /// </summary>
        private readonly List<ATNConfig> unmerged;

        /// <summary>This is a list of all configs in this set.</summary>
        /// <remarks>This is a list of all configs in this set.</remarks>
        private readonly List<ATNConfig> configs;

        private int uniqueAlt;

        private ConflictInfo conflictInfo;

        private bool hasSemanticContext;

        private bool dipsIntoOuterContext;

        /// <summary>
        /// When
        /// <see langword="true"/>
        /// , this config set represents configurations where the entire
        /// outer context has been consumed by the ATN interpreter. This prevents the
        /// <see cref="ParserATNSimulator.Closure(ATNConfigSet, ATNConfigSet, bool, bool, PredictionContextCache, bool)"/>
        /// from pursuing the global FOLLOW when a
        /// rule stop state is reached with an empty prediction context.
        /// <p/>
        /// Note:
        /// <c>outermostConfigSet</c>
        /// and
        /// <see cref="dipsIntoOuterContext"/>
        /// should never
        /// be true at the same time.
        /// </summary>
        private bool outermostConfigSet;

        private int cachedHashCode = -1;

        public ATNConfigSet()
        {
            // Used in parser and lexer. In lexer, it indicates we hit a pred
            // while computing a closure operation.  Don't make a DFA state from this.
            this.mergedConfigs = new Dictionary<long, ATNConfig>();
            this.unmerged = new List<ATNConfig>();
            this.configs = new List<ATNConfig>();
            this.uniqueAlt = ATN.InvalidAltNumber;
        }

        protected internal ATNConfigSet(Antlr4.Runtime.Atn.ATNConfigSet set, bool @readonly)
        {
            if (@readonly)
            {
                this.mergedConfigs = null;
                this.unmerged = null;
            }
            else
            {
                if (!set.IsReadOnly)
                {
                    this.mergedConfigs = new Dictionary<long, ATNConfig>(set.mergedConfigs);
                    this.unmerged = new List<ATNConfig>(set.unmerged);
                }
                else
                {
                    this.mergedConfigs = new Dictionary<long, ATNConfig>(set.configs.Count);
                    this.unmerged = new List<ATNConfig>();
                }
            }
            this.configs = new List<ATNConfig>(set.configs);
            this.dipsIntoOuterContext = set.dipsIntoOuterContext;
            this.hasSemanticContext = set.hasSemanticContext;
            this.outermostConfigSet = set.outermostConfigSet;
            if (@readonly || !set.IsReadOnly)
            {
                this.uniqueAlt = set.uniqueAlt;
                this.conflictInfo = set.conflictInfo;
            }
        }

        /// <summary>
        /// Get the set of all alternatives represented by configurations in this
        /// set.
        /// </summary>
        /// <remarks>
        /// Get the set of all alternatives represented by configurations in this
        /// set.
        /// </remarks>
        [NotNull]
        public virtual BitSet RepresentedAlternatives
        {
            get
            {
                // if (!readonly && set.isReadOnly()) -> addAll is called from clone()
                if (conflictInfo != null)
                {
                    return (BitSet)conflictInfo.ConflictedAlts.Clone();
                }
                BitSet alts = new BitSet();
                foreach (ATNConfig config in this)
                {
                    alts.Set(config.Alt);
                }
                return alts;
            }
        }

        public bool IsReadOnly
        {
            get
            {
                return mergedConfigs == null;
            }
        }

<<<<<<< HEAD
        public void StripHiddenConfigs()
        {
            EnsureWritable();

            List<long> toRemove = new List<long>();
            foreach (var pair in mergedConfigs)
            {
                if (pair.Value.IsHidden)
                {
                    toRemove.Add(pair.Key);
                }
            }

            foreach (long key in toRemove)
            {
                mergedConfigs.Remove(key);
            }

            unmerged.RemoveAll(config => config.IsHidden);
            configs.RemoveAll(config => config.IsHidden);
        }

=======
>>>>>>> 53a6ff65
        public virtual bool IsOutermostConfigSet
        {
            get
            {
                return outermostConfigSet;
            }
            set
            {
                bool outermostConfigSet = value;
                if (this.outermostConfigSet && !outermostConfigSet)
                {
                    throw new InvalidOperationException();
                }
                System.Diagnostics.Debug.Assert(!outermostConfigSet || !dipsIntoOuterContext);
                this.outermostConfigSet = outermostConfigSet;
            }
        }

        public virtual HashSet<ATNState> States
        {
            get
            {
                HashSet<ATNState> states = new HashSet<ATNState>();
                foreach (ATNConfig c in this.configs)
                {
                    states.Add(c.State);
                }
                return states;
            }
        }

        public virtual void OptimizeConfigs(ATNSimulator interpreter)
        {
            if (configs.Count == 0)
            {
                return;
            }
            for (int i = 0; i < configs.Count; i++)
            {
                ATNConfig config = configs[i];
                config.Context = interpreter.atn.GetCachedContext(config.Context);
            }
        }

        public virtual Antlr4.Runtime.Atn.ATNConfigSet Clone(bool @readonly)
        {
            Antlr4.Runtime.Atn.ATNConfigSet copy = new Antlr4.Runtime.Atn.ATNConfigSet(this, @readonly);
            if (!@readonly && this.IsReadOnly)
            {
                copy.AddAll(configs);
            }
            return copy;
        }

        public virtual int Count
        {
            get
            {
                return configs.Count;
            }
        }

        public virtual bool IsEmpty()
        {
            return configs.Count == 0;
        }

        public virtual bool Contains(object o)
        {
            if (!(o is ATNConfig))
            {
                return false;
            }
            ATNConfig config = (ATNConfig)o;
            long configKey = GetKey(config);
            ATNConfig mergedConfig;
            if (mergedConfigs.TryGetValue(configKey, out mergedConfig) && CanMerge(config, configKey, mergedConfig))
            {
                return mergedConfig.Contains(config);
            }
            foreach (ATNConfig c in unmerged)
            {
                if (c.Contains(config))
                {
                    return true;
                }
            }
            return false;
        }

        public virtual IEnumerator<ATNConfig> GetEnumerator()
        {
            return configs.GetEnumerator();
        }

        IEnumerator IEnumerable.GetEnumerator()
        {
            return GetEnumerator();
        }

        public virtual object[] ToArray()
        {
            return configs.ToArray();
        }

        public virtual bool Add(ATNConfig e)
        {
            return Add(e, null);
        }

        public virtual bool Add(ATNConfig e, PredictionContextCache contextCache)
        {
            EnsureWritable();
            System.Diagnostics.Debug.Assert(!outermostConfigSet || !e.ReachesIntoOuterContext);
            if (contextCache == null)
            {
                contextCache = PredictionContextCache.Uncached;
            }
            bool addKey;
            long key = GetKey(e);
            ATNConfig mergedConfig;
            addKey = !mergedConfigs.TryGetValue(key, out mergedConfig);
            if (mergedConfig != null && CanMerge(e, key, mergedConfig))
            {
                mergedConfig.OuterContextDepth = Math.Max(mergedConfig.OuterContextDepth, e.OuterContextDepth);
                if (e.PrecedenceFilterSuppressed)
                {
                    mergedConfig.PrecedenceFilterSuppressed = true;
                }
                PredictionContext joined = PredictionContext.Join(mergedConfig.Context, e.Context, contextCache);
                UpdatePropertiesForMergedConfig(e);
                if (mergedConfig.Context == joined)
                {
                    return false;
                }
                mergedConfig.Context = joined;
                return true;
            }
            for (int i = 0; i < unmerged.Count; i++)
            {
                ATNConfig unmergedConfig = unmerged[i];
                if (CanMerge(e, key, unmergedConfig))
                {
                    unmergedConfig.OuterContextDepth = Math.Max(unmergedConfig.OuterContextDepth, e.OuterContextDepth);
                    if (e.PrecedenceFilterSuppressed)
                    {
                        unmergedConfig.PrecedenceFilterSuppressed = true;
                    }
                    PredictionContext joined = PredictionContext.Join(unmergedConfig.Context, e.Context, contextCache);
                    UpdatePropertiesForMergedConfig(e);
                    if (unmergedConfig.Context == joined)
                    {
                        return false;
                    }
                    unmergedConfig.Context = joined;
                    if (addKey)
                    {
                        mergedConfigs[key] = unmergedConfig;
                        unmerged.RemoveAt(i);
                    }
                    return true;
                }
            }
            configs.Add(e);
            if (addKey)
            {
                mergedConfigs[key] = e;
            }
            else
            {
                unmerged.Add(e);
            }
            UpdatePropertiesForAddedConfig(e);
            return true;
        }

        private void UpdatePropertiesForMergedConfig(ATNConfig config)
        {
            // merged configs can't change the alt or semantic context
            dipsIntoOuterContext |= config.ReachesIntoOuterContext;
            System.Diagnostics.Debug.Assert(!outermostConfigSet || !dipsIntoOuterContext);
        }

        private void UpdatePropertiesForAddedConfig(ATNConfig config)
        {
            if (configs.Count == 1)
            {
                uniqueAlt = config.Alt;
            }
            else
            {
                if (uniqueAlt != config.Alt)
                {
                    uniqueAlt = ATN.InvalidAltNumber;
                }
            }
            hasSemanticContext |= !SemanticContext.None.Equals(config.SemanticContext);
            dipsIntoOuterContext |= config.ReachesIntoOuterContext;
            System.Diagnostics.Debug.Assert(!outermostConfigSet || !dipsIntoOuterContext);
        }

        protected internal virtual bool CanMerge(ATNConfig left, long leftKey, ATNConfig right)
        {
            if (left.State.stateNumber != right.State.stateNumber)
            {
                return false;
            }
            if (leftKey != GetKey(right))
            {
                return false;
            }
            return left.SemanticContext.Equals(right.SemanticContext);
        }

        protected internal virtual long GetKey(ATNConfig e)
        {
            long key = e.State.stateNumber;
            key = (key << 12) | (e.Alt & 0xFFFL);
            return key;
        }

        public virtual bool Remove(object o)
        {
            EnsureWritable();
            throw new NotSupportedException("Not supported yet.");
        }

        public virtual bool ContainsAll(IEnumerable<ATNConfig> c)
        {
            foreach (ATNConfig o in c)
            {
                if (!Contains(o))
                {
                    return false;
                }
            }
            return true;
        }

        public virtual bool AddAll(IEnumerable<ATNConfig> c)
        {
            return AddAll(c, null);
        }

        public virtual bool AddAll(IEnumerable<ATNConfig> c, PredictionContextCache contextCache)
        {
            EnsureWritable();
            bool changed = false;
            foreach (ATNConfig group in c)
            {
                changed |= Add(group, contextCache);
            }
            return changed;
        }

        public virtual bool RetainAll<_T0>(ICollection<_T0> c)
        {
            EnsureWritable();
            throw new NotSupportedException("Not supported yet.");
        }

        public virtual bool RemoveAll<_T0>(ICollection<_T0> c)
        {
            EnsureWritable();
            throw new NotSupportedException("Not supported yet.");
        }

        public virtual void Clear()
        {
            EnsureWritable();
            mergedConfigs.Clear();
            unmerged.Clear();
            configs.Clear();
            dipsIntoOuterContext = false;
            hasSemanticContext = false;
            uniqueAlt = ATN.InvalidAltNumber;
            conflictInfo = null;
        }

        public override bool Equals(object obj)
        {
            if (this == obj)
            {
                return true;
            }
            if (!(obj is Antlr4.Runtime.Atn.ATNConfigSet))
            {
                return false;
            }
            Antlr4.Runtime.Atn.ATNConfigSet other = (Antlr4.Runtime.Atn.ATNConfigSet)obj;
<<<<<<< HEAD
            return this.outermostConfigSet == other.outermostConfigSet && Utils.Equals(conflictingAlts, other.conflictingAlts) && configs.SequenceEqual(other.configs);
=======
            return this.outermostConfigSet == other.outermostConfigSet && Utils.Equals(conflictInfo, other.conflictInfo) && configs.Equals(other.configs);
>>>>>>> 53a6ff65
        }

        public override int GetHashCode()
        {
            if (IsReadOnly && cachedHashCode != -1)
            {
                return cachedHashCode;
            }
            int hashCode = 1;
            hashCode = 5 * hashCode ^ (outermostConfigSet ? 1 : 0);
            hashCode = 5 * hashCode ^ SequenceEqualityComparer<ATNConfig>.Default.GetHashCode(configs);
            if (IsReadOnly)
            {
                cachedHashCode = hashCode;
            }
            return hashCode;
        }

        public override string ToString()
        {
            return ToString(false);
        }

        public virtual string ToString(bool showContext)
        {
            StringBuilder buf = new StringBuilder();
<<<<<<< HEAD
            List<ATNConfig> sortedConfigs = new List<ATNConfig>(configs);
            sortedConfigs.Sort(new _IComparer_495());
=======
            IList<ATNConfig> sortedConfigs = new List<ATNConfig>(configs);
            sortedConfigs.Sort(new _IComparer_475());
>>>>>>> 53a6ff65
            buf.Append("[");
            for (int i = 0; i < sortedConfigs.Count; i++)
            {
                if (i > 0)
                {
                    buf.Append(", ");
                }
                buf.Append(sortedConfigs[i].ToString(null, true, showContext));
            }
            buf.Append("]");
            if (hasSemanticContext)
            {
                buf.Append(",hasSemanticContext=").Append(hasSemanticContext);
            }
            if (uniqueAlt != ATN.InvalidAltNumber)
            {
                buf.Append(",uniqueAlt=").Append(uniqueAlt);
            }
            if (conflictInfo != null)
            {
                buf.Append(",conflictingAlts=").Append(conflictInfo.ConflictedAlts);
                if (!conflictInfo.IsExact)
                {
                    buf.Append("*");
                }
            }
            if (dipsIntoOuterContext)
            {
                buf.Append(",dipsIntoOuterContext");
            }
            return buf.ToString();
        }

        private sealed class _IComparer_475 : IComparer<ATNConfig>
        {
            public _IComparer_475()
            {
            }

            public int Compare(ATNConfig o1, ATNConfig o2)
            {
                if (o1.Alt != o2.Alt)
                {
                    return o1.Alt - o2.Alt;
                }
                else
                {
                    if (o1.State.stateNumber != o2.State.stateNumber)
                    {
                        return o1.State.stateNumber - o2.State.stateNumber;
                    }
                    else
                    {
                        return string.CompareOrdinal(o1.SemanticContext.ToString(), o2.SemanticContext.ToString());
                    }
                }
            }
        }

        public virtual int UniqueAlt
        {
            get
            {
                return uniqueAlt;
            }
        }

        public virtual bool HasSemanticContext
        {
            get
            {
                return hasSemanticContext;
            }
        }

        public virtual void ClearExplicitSemanticContext()
        {
            EnsureWritable();
            hasSemanticContext = false;
        }

        public virtual void MarkExplicitSemanticContext()
        {
            EnsureWritable();
            hasSemanticContext = true;
        }

        public virtual ConflictInfo ConflictInformation
        {
            get
            {
                return conflictInfo;
            }
            set
            {
                ConflictInfo conflictInfo = value;
                EnsureWritable();
                this.conflictInfo = conflictInfo;
            }
        }

        public virtual BitSet ConflictingAlts
        {
            get
            {
                if (conflictInfo == null)
                {
                    return null;
                }
                return conflictInfo.ConflictedAlts;
            }
        }

        public virtual bool IsExactConflict
        {
            get
            {
                if (conflictInfo == null)
                {
                    return false;
                }
                return conflictInfo.IsExact;
            }
        }

        public virtual bool DipsIntoOuterContext
        {
            get
            {
                return dipsIntoOuterContext;
            }
        }

        public virtual ATNConfig this[int index]
        {
            get
            {
                return configs[index];
            }
        }

        public virtual void Remove(int index)
        {
            EnsureWritable();
            ATNConfig config = configs[index];
            configs.Remove(config);
            long key = GetKey(config);
            ATNConfig existing;
            if (mergedConfigs.TryGetValue(key, out existing) && existing == config)
            {
                mergedConfigs.Remove(key);
            }
            else
            {
                for (int i = 0; i < unmerged.Count; i++)
                {
                    if (unmerged[i] == config)
                    {
                        unmerged.RemoveAt(i);
                        return;
                    }
                }
            }
        }

        protected internal void EnsureWritable()
        {
            if (IsReadOnly)
            {
                throw new InvalidOperationException("This ATNConfigSet is read only.");
            }
        }
    }
}<|MERGE_RESOLUTION|>--- conflicted
+++ resolved
@@ -186,31 +186,6 @@
             }
         }
 
-<<<<<<< HEAD
-        public void StripHiddenConfigs()
-        {
-            EnsureWritable();
-
-            List<long> toRemove = new List<long>();
-            foreach (var pair in mergedConfigs)
-            {
-                if (pair.Value.IsHidden)
-                {
-                    toRemove.Add(pair.Key);
-                }
-            }
-
-            foreach (long key in toRemove)
-            {
-                mergedConfigs.Remove(key);
-            }
-
-            unmerged.RemoveAll(config => config.IsHidden);
-            configs.RemoveAll(config => config.IsHidden);
-        }
-
-=======
->>>>>>> 53a6ff65
         public virtual bool IsOutermostConfigSet
         {
             get
@@ -501,11 +476,7 @@
                 return false;
             }
             Antlr4.Runtime.Atn.ATNConfigSet other = (Antlr4.Runtime.Atn.ATNConfigSet)obj;
-<<<<<<< HEAD
-            return this.outermostConfigSet == other.outermostConfigSet && Utils.Equals(conflictingAlts, other.conflictingAlts) && configs.SequenceEqual(other.configs);
-=======
-            return this.outermostConfigSet == other.outermostConfigSet && Utils.Equals(conflictInfo, other.conflictInfo) && configs.Equals(other.configs);
->>>>>>> 53a6ff65
+            return this.outermostConfigSet == other.outermostConfigSet && Utils.Equals(conflictInfo, other.conflictInfo) && configs.SequenceEqual(other.configs);
         }
 
         public override int GetHashCode()
@@ -532,13 +503,8 @@
         public virtual string ToString(bool showContext)
         {
             StringBuilder buf = new StringBuilder();
-<<<<<<< HEAD
             List<ATNConfig> sortedConfigs = new List<ATNConfig>(configs);
-            sortedConfigs.Sort(new _IComparer_495());
-=======
-            IList<ATNConfig> sortedConfigs = new List<ATNConfig>(configs);
             sortedConfigs.Sort(new _IComparer_475());
->>>>>>> 53a6ff65
             buf.Append("[");
             for (int i = 0; i < sortedConfigs.Count; i++)
             {
