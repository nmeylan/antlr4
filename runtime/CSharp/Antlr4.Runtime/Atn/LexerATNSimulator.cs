--- conflicted
+++ resolved
@@ -296,14 +296,8 @@
         /// <see cref="ATNSimulator.Error">ATNSimulator.Error</see>
         /// .
         /// </returns>
-<<<<<<< HEAD
         [return: NotNull]
-        protected internal virtual DFAState ComputeTargetState(ICharStream input, DFAState
-             s, int t)
-=======
-        [NotNull]
         protected internal virtual DFAState ComputeTargetState(ICharStream input, DFAState s, int t)
->>>>>>> 828f0639
         {
             ATNConfigSet reach = new OrderedATNConfigSet();
             // if we don't find an existing DFA state
@@ -408,14 +402,8 @@
             return null;
         }
 
-<<<<<<< HEAD
         [return: NotNull]
-        protected internal virtual ATNConfigSet ComputeStartState(ICharStream input, ATNState
-             p)
-=======
-        [NotNull]
         protected internal virtual ATNConfigSet ComputeStartState(ICharStream input, ATNState p)
->>>>>>> 828f0639
         {
             PredictionContext initialContext = PredictionContext.EmptyFull;
             ATNConfigSet configs = new OrderedATNConfigSet();
@@ -507,14 +495,8 @@
         }
 
         // side-effect: can alter configs.hasSemanticContext
-<<<<<<< HEAD
         [return: Nullable]
-        protected internal virtual ATNConfig GetEpsilonTarget(ICharStream input, ATNConfig
-             config, Transition t, ATNConfigSet configs, bool speculative)
-=======
-        [Nullable]
         protected internal virtual ATNConfig GetEpsilonTarget(ICharStream input, ATNConfig config, Transition t, ATNConfigSet configs, bool speculative)
->>>>>>> 828f0639
         {
             ATNConfig c;
             switch (t.TransitionType)
@@ -660,14 +642,8 @@
             settings.dfaState = dfaState;
         }
 
-<<<<<<< HEAD
         [return: NotNull]
-        protected internal virtual DFAState AddDFAEdge(DFAState from, int t, ATNConfigSet
-             q)
-=======
-        [NotNull]
         protected internal virtual DFAState AddDFAEdge(DFAState from, int t, ATNConfigSet q)
->>>>>>> 828f0639
         {
             bool suppressEdge = q.HasSemanticContext;
             if (suppressEdge)
