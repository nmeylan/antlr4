/*
 * [The "BSD license"]
 *  Copyright (c) 2013 Terence Parr
 *  Copyright (c) 2013 Sam Harwell
 *  All rights reserved.
 *
 *  Redistribution and use in source and binary forms, with or without
 *  modification, are permitted provided that the following conditions
 *  are met:
 *
 *  1. Redistributions of source code must retain the above copyright
 *     notice, this list of conditions and the following disclaimer.
 *  2. Redistributions in binary form must reproduce the above copyright
 *     notice, this list of conditions and the following disclaimer in the
 *     documentation and/or other materials provided with the distribution.
 *  3. The name of the author may not be used to endorse or promote products
 *     derived from this software without specific prior written permission.
 *
 *  THIS SOFTWARE IS PROVIDED BY THE AUTHOR ``AS IS'' AND ANY EXPRESS OR
 *  IMPLIED WARRANTIES, INCLUDING, BUT NOT LIMITED TO, THE IMPLIED WARRANTIES
 *  OF MERCHANTABILITY AND FITNESS FOR A PARTICULAR PURPOSE ARE DISCLAIMED.
 *  IN NO EVENT SHALL THE AUTHOR BE LIABLE FOR ANY DIRECT, INDIRECT,
 *  INCIDENTAL, SPECIAL, EXEMPLARY, OR CONSEQUENTIAL DAMAGES (INCLUDING, BUT
 *  NOT LIMITED TO, PROCUREMENT OF SUBSTITUTE GOODS OR SERVICES; LOSS OF USE,
 *  DATA, OR PROFITS; OR BUSINESS INTERRUPTION) HOWEVER CAUSED AND ON ANY
 *  THEORY OF LIABILITY, WHETHER IN CONTRACT, STRICT LIABILITY, OR TORT
 *  (INCLUDING NEGLIGENCE OR OTHERWISE) ARISING IN ANY WAY OUT OF THE USE OF
 *  THIS SOFTWARE, EVEN IF ADVISED OF THE POSSIBILITY OF SUCH DAMAGE.
 */
using System.Collections.Generic;
using System.Text;
using Antlr4.Runtime;
using Antlr4.Runtime.Misc;
using Antlr4.Runtime.Tree;
using Sharpen;

namespace Antlr4.Runtime
{
    /// <summary>A rule context is a record of a single rule invocation.</summary>
    /// <remarks>
    /// A rule context is a record of a single rule invocation. It knows
    /// which context invoked it, if any. If there is no parent context, then
    /// naturally the invoking state is not valid.  The parent link
    /// provides a chain upwards from the current rule invocation to the root
    /// of the invocation tree, forming a stack. We actually carry no
    /// information about the rule associated with this context (except
    /// when parsing). We keep only the state number of the invoking state from
    /// the ATN submachine that invoked this. Contrast this with the s
    /// pointer inside ParserRuleContext that tracks the current state
    /// being "executed" for the current rule.
    /// The parent contexts are useful for computing lookahead sets and
    /// getting error information.
    /// These objects are used during parsing and prediction.
    /// For the special case of parsers and tree parsers, we use the subclass
    /// ParserRuleContext.
    /// </remarks>
    /// <seealso cref="ParserRuleContext">ParserRuleContext</seealso>
    public class RuleContext : IRuleNode
    {
        /// <summary>What context invoked this rule?</summary>
        public Antlr4.Runtime.RuleContext parent;

        /// <summary>
        /// What state invoked the rule associated with this context?
        /// The "return address" is the followState of invokingState
        /// If parent is null, this should be -1.
        /// </summary>
        /// <remarks>
        /// What state invoked the rule associated with this context?
        /// The "return address" is the followState of invokingState
        /// If parent is null, this should be -1.
        /// </remarks>
        public int invokingState = -1;

        public RuleContext()
        {
        }

        public RuleContext(Antlr4.Runtime.RuleContext parent, int invokingState)
        {
            this.parent = parent;
            //if ( parent!=null ) System.out.println("invoke "+stateNumber+" from "+parent);
            this.invokingState = invokingState;
        }

        public static Antlr4.Runtime.RuleContext GetChildContext(Antlr4.Runtime.RuleContext parent, int invokingState)
        {
            return new Antlr4.Runtime.RuleContext(parent, invokingState);
        }

        public virtual int Depth()
        {
            int n = 0;
            Antlr4.Runtime.RuleContext p = this;
            while (p != null)
            {
                p = p.parent;
                n++;
            }
            return n;
        }

        /// <summary>
        /// A context is empty if there is no invoking state; meaning nobody call
        /// current context.
        /// </summary>
        /// <remarks>
        /// A context is empty if there is no invoking state; meaning nobody call
        /// current context.
        /// </remarks>
        public virtual bool IsEmpty()
        {
            return invokingState == -1;
        }

        public virtual Interval SourceInterval
        {
            get
            {
                // satisfy the ParseTree / SyntaxTree interface
                return Interval.Invalid;
            }
        }

        RuleContext IRuleNode.RuleContext
        {
            get
            {
                return this;
            }
        }

        public virtual Antlr4.Runtime.RuleContext Parent
        {
            get
            {
                return parent;
            }
        }

        IRuleNode IRuleNode.Parent
        {
            get
            {
                return Parent;
            }
        }

        IParseTree IParseTree.Parent
        {
            get
            {
                return Parent;
            }
        }

        ITree ITree.Parent
        {
            get
            {
                return Parent;
            }
        }

        public virtual Antlr4.Runtime.RuleContext Payload
        {
            get
            {
                return this;
            }
        }

        object ITree.Payload
        {
            get
            {
                return Payload;
            }
        }

        /// <summary>Return the combined text of all child nodes.</summary>
        /// <remarks>
        /// Return the combined text of all child nodes. This method only considers
        /// tokens which have been added to the parse tree.
        /// <p/>
        /// Since tokens on hidden channels (e.g. whitespace or comments) are not
        /// added to the parse trees, they will not appear in the output of this
        /// method.
        /// </remarks>
        public virtual string GetText()
        {
            if (ChildCount == 0)
            {
                return string.Empty;
            }
            StringBuilder builder = new StringBuilder();
            for (int i = 0; i < ChildCount; i++)
            {
                builder.Append(GetChild(i).GetText());
            }
            return builder.ToString();
        }

        public virtual int GetRuleIndex()
        {
            return -1;
        }

        public virtual IParseTree GetChild(int i)
        {
            return null;
        }

        ITree ITree.GetChild(int i)
        {
            return GetChild(i);
        }

        public virtual int ChildCount
        {
            get
            {
                return 0;
            }
        }

        public virtual T Accept<T>(IParseTreeVisitor<T> visitor)
        {
            return visitor.VisitChildren(this);
        }

        /// <summary>
        /// Print out a whole tree, not just a node, in LISP format
        /// (root child1 ..
        /// </summary>
        /// <remarks>
        /// Print out a whole tree, not just a node, in LISP format
        /// (root child1 .. childN). Print just a node if this is a leaf.
        /// We have to know the recognizer so we can get rule names.
        /// </remarks>
        public virtual string ToStringTree(Parser recog)
        {
            return Trees.ToStringTree(this, recog);
        }

        /// <summary>
        /// Print out a whole tree, not just a node, in LISP format
        /// (root child1 ..
        /// </summary>
        /// <remarks>
        /// Print out a whole tree, not just a node, in LISP format
        /// (root child1 .. childN). Print just a node if this is a leaf.
        /// </remarks>
        public virtual string ToStringTree(IList<string> ruleNames)
        {
            return Trees.ToStringTree(this, ruleNames);
        }

        public virtual string ToStringTree()
        {
            return ToStringTree((IList<string>)null);
        }

        public override string ToString()
        {
            return ToString((IList<string>)null, (Antlr4.Runtime.RuleContext)null);
        }

        public string ToString(IRecognizer recog)
        {
            return ToString(recog, ParserRuleContext.EmptyContext);
        }

        public string ToString(IList<string> ruleNames)
        {
            return ToString(ruleNames, null);
        }

        // recog null unless ParserRuleContext, in which case we use subclass toString(...)
<<<<<<< HEAD
        public virtual string ToString(IRecognizer recog, Antlr4.Runtime.RuleContext
             stop)
=======
        public virtual string ToString<_T0>(Recognizer<_T0> recog, Antlr4.Runtime.RuleContext stop)
>>>>>>> 828f0639
        {
            string[] ruleNames = recog != null ? recog.RuleNames : null;
            IList<string> ruleNamesList = ruleNames != null ? Arrays.AsList(ruleNames) : null;
            return ToString(ruleNamesList, stop);
        }

        public virtual string ToString(IList<string> ruleNames, Antlr4.Runtime.RuleContext stop)
        {
            StringBuilder buf = new StringBuilder();
            Antlr4.Runtime.RuleContext p = this;
            buf.Append("[");
            while (p != null && p != stop)
            {
                if (ruleNames == null)
                {
                    if (!p.IsEmpty())
                    {
                        buf.Append(p.invokingState);
                    }
                }
                else
                {
                    int ruleIndex = p.GetRuleIndex();
<<<<<<< HEAD
                    string ruleName = ruleIndex >= 0 && ruleIndex < ruleNames.Count ? ruleNames[ruleIndex
                        ] : ruleIndex.ToString();
=======
                    string ruleName = ruleIndex >= 0 && ruleIndex < ruleNames.Count ? ruleNames[ruleIndex] : Sharpen.Extensions.ToString(ruleIndex);
>>>>>>> 828f0639
                    buf.Append(ruleName);
                }
                if (p.parent != null && (ruleNames != null || !p.parent.IsEmpty()))
                {
                    buf.Append(" ");
                }
                p = p.parent;
            }
            buf.Append("]");
            return buf.ToString();
        }
    }
}<|MERGE_RESOLUTION|>--- conflicted
+++ resolved
@@ -277,12 +277,7 @@
         }
 
         // recog null unless ParserRuleContext, in which case we use subclass toString(...)
-<<<<<<< HEAD
-        public virtual string ToString(IRecognizer recog, Antlr4.Runtime.RuleContext
-             stop)
-=======
-        public virtual string ToString<_T0>(Recognizer<_T0> recog, Antlr4.Runtime.RuleContext stop)
->>>>>>> 828f0639
+        public virtual string ToString(IRecognizer recog, Antlr4.Runtime.RuleContext stop)
         {
             string[] ruleNames = recog != null ? recog.RuleNames : null;
             IList<string> ruleNamesList = ruleNames != null ? Arrays.AsList(ruleNames) : null;
@@ -306,12 +301,7 @@
                 else
                 {
                     int ruleIndex = p.GetRuleIndex();
-<<<<<<< HEAD
-                    string ruleName = ruleIndex >= 0 && ruleIndex < ruleNames.Count ? ruleNames[ruleIndex
-                        ] : ruleIndex.ToString();
-=======
-                    string ruleName = ruleIndex >= 0 && ruleIndex < ruleNames.Count ? ruleNames[ruleIndex] : Sharpen.Extensions.ToString(ruleIndex);
->>>>>>> 828f0639
+                    string ruleName = ruleIndex >= 0 && ruleIndex < ruleNames.Count ? ruleNames[ruleIndex] : ruleIndex.ToString();
                     buf.Append(ruleName);
                 }
                 if (p.parent != null && (ruleNames != null || !p.parent.IsEmpty()))
