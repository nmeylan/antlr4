--- conflicted
+++ resolved
@@ -28,10 +28,7 @@
  *  THIS SOFTWARE, EVEN IF ADVISED OF THE POSSIBILITY OF SUCH DAMAGE.
  */
 using Antlr4.Runtime;
-<<<<<<< HEAD
 using Antlr4.Runtime.Misc;
-=======
->>>>>>> 9a23a7f3
 using Antlr4.Runtime.Sharpen;
 
 namespace Antlr4.Runtime
@@ -68,11 +65,7 @@
     /// <code>myparser.setErrorHandler(new BailErrorStrategy());</code>
     /// </p>
     /// </summary>
-<<<<<<< HEAD
     /// <seealso cref="Parser.ErrorHandler"/>
-=======
-    /// <seealso cref="Parser.ErrorHandler(IAntlrErrorStrategy)"/>
->>>>>>> 9a23a7f3
     public class BailErrorStrategy : DefaultErrorStrategy
     {
         /// <summary>
