--- conflicted
+++ resolved
@@ -40,12 +40,12 @@
 import org.stringtemplate.v4.AutoIndentWriter;
 import org.stringtemplate.v4.ST;
 import org.stringtemplate.v4.STGroup;
-import org.stringtemplate.v4.STGroupFile;
 import org.stringtemplate.v4.STWriter;
 
 import java.io.IOException;
 import java.io.Writer;
 import java.lang.reflect.Constructor;
+import java.lang.reflect.InvocationTargetException;
 import java.util.HashMap;
 import java.util.Map;
 
@@ -70,12 +70,6 @@
 
 	public int lineWidth = 72;
 
-	private CodeGenerator(String language) {
-		this.g = null;
-		this.tool = null;
-		this.language = language;
-	}
-
 	public CodeGenerator(@NotNull Grammar g) {
 		this(g.tool, g, g.getOptionString("language"));
 	}
@@ -86,44 +80,23 @@
 		this.language = language != null ? language : DEFAULT_LANGUAGE;
 	}
 
-<<<<<<< HEAD
-=======
-	public static boolean targetExists(String language) {
-		String targetName = "org.antlr.v4.codegen."+language+"Target";
-		try {
-			Class<? extends Target> c = Class.forName(targetName).asSubclass(Target.class);
-			Constructor<? extends Target> ctor = c.getConstructor(CodeGenerator.class);
-			CodeGenerator gen = new CodeGenerator(language);
-			Target target = ctor.newInstance(gen);
-			return target.templatesExist();
-		}
-		catch (Exception e) { // ignore errors; we're detecting presence only
-		}
-		return false;
-	}
-
->>>>>>> 07b7a4b3
 	@Nullable
 	public Target getTarget() {
-		if ( target == null && targetExists(language) ) {
+		if (target == null) {
 			loadLanguageTarget(language);
 		}
+
 		return target;
 	}
 
 	@Nullable
 	public STGroup getTemplates() {
-<<<<<<< HEAD
 		Target target = getTarget();
 		if (target == null) {
 			return null;
 		}
 
 		return target.getTemplates();
-=======
-		Target t = getTarget();
-		return t==null ? null : t.getTemplates();
->>>>>>> 07b7a4b3
 	}
 
 	protected void loadLanguageTarget(String language) {
@@ -133,9 +106,29 @@
 			Constructor<? extends Target> ctor = c.getConstructor(CodeGenerator.class);
 			target = ctor.newInstance(this);
 		}
-		catch (Exception e) {
-			tool.errMgr.toolError(ErrorType.CANNOT_CREATE_TARGET_GENERATOR,
-						 e,
+		catch (ClassNotFoundException cnfe) {
+			tool.errMgr.toolError(ErrorType.CANNOT_CREATE_TARGET_GENERATOR,
+						 cnfe,
+						 targetName);
+		}
+		catch (NoSuchMethodException nsme) {
+			tool.errMgr.toolError(ErrorType.CANNOT_CREATE_TARGET_GENERATOR,
+						 nsme,
+						 targetName);
+		}
+		catch (InvocationTargetException ite) {
+			tool.errMgr.toolError(ErrorType.CANNOT_CREATE_TARGET_GENERATOR,
+						 ite,
+						 targetName);
+		}
+		catch (InstantiationException ie) {
+			tool.errMgr.toolError(ErrorType.CANNOT_CREATE_TARGET_GENERATOR,
+						 ie,
+						 targetName);
+		}
+		catch (IllegalAccessException cnfe) {
+			tool.errMgr.toolError(ErrorType.CANNOT_CREATE_TARGET_GENERATOR,
+						 cnfe,
 						 targetName);
 		}
 	}
@@ -208,13 +201,12 @@
 	}
 
 	public void writeListener(ST outputFileST) {
-<<<<<<< HEAD
-		Target target = getTarget();
-		if (target == null) {
-			throw new UnsupportedOperationException("Cannot generate code without a target.");
-		}
-
-		target.genFile(g,outputFileST, getListenerFileName());
+		Target target = getTarget();
+		if (target == null) {
+			throw new UnsupportedOperationException("Cannot generate code without a target.");
+		}
+
+		target.genFile(g, outputFileST, getListenerFileName());
 	}
 
 	public void writeBaseListener(ST outputFileST) {
@@ -223,7 +215,7 @@
 			throw new UnsupportedOperationException("Cannot generate code without a target.");
 		}
 
-		target.genFile(g,outputFileST, getBaseListenerFileName());
+		target.genFile(g, outputFileST, getBaseListenerFileName());
 	}
 
 	public void writeVisitor(ST outputFileST) {
@@ -232,7 +224,7 @@
 			throw new UnsupportedOperationException("Cannot generate code without a target.");
 		}
 
-		target.genFile(g,outputFileST, getVisitorFileName());
+		target.genFile(g, outputFileST, getVisitorFileName());
 	}
 
 	public void writeBaseVisitor(ST outputFileST) {
@@ -241,22 +233,7 @@
 			throw new UnsupportedOperationException("Cannot generate code without a target.");
 		}
 
-		target.genFile(g,outputFileST, getBaseVisitorFileName());
-=======
-		getTarget().genFile(g, outputFileST, getListenerFileName());
-	}
-
-	public void writeBaseListener(ST outputFileST) {
-		getTarget().genFile(g, outputFileST, getBaseListenerFileName());
-	}
-
-	public void writeVisitor(ST outputFileST) {
-		getTarget().genFile(g, outputFileST, getVisitorFileName());
-	}
-
-	public void writeBaseVisitor(ST outputFileST) {
-		getTarget().genFile(g, outputFileST, getBaseVisitorFileName());
->>>>>>> 07b7a4b3
+		target.genFile(g, outputFileST, getBaseVisitorFileName());
 	}
 
 	public void writeHeaderFile() {
@@ -271,11 +248,7 @@
 			ST extST = target.getTemplates().getInstanceOf("headerFileExtension");
 			ST headerFileST = null;
 			// TODO:  don't hide this header file generation here!
-<<<<<<< HEAD
-			target.genRecognizerHeaderFile(g,headerFileST,extST.render(lineWidth));
-=======
-			getTarget().genRecognizerHeaderFile(g, headerFileST, extST.render(lineWidth));
->>>>>>> 07b7a4b3
+			target.genRecognizerHeaderFile(g, headerFileST, extST.render(lineWidth));
 		}
 	}
 
@@ -405,5 +378,4 @@
 		String recognizerName = g.getRecognizerName();
 		return recognizerName+extST.render();
 	}
-
 }