/*
 * [The "BSD license"]
 *  Copyright (c) 2016 Mike Lischke
 *  Copyright (c) 2012 Terence Parr
 *  Copyright (c) 2012 Sam Harwell
 *  All rights reserved.
 *
 *  Redistribution and use in source and binary forms, with or without
 *  modification, are permitted provided that the following conditions
 *  are met:
 *
 *  1. Redistributions of source code must retain the above copyright
 *     notice, this list of conditions and the following disclaimer.
 *  2. Redistributions in binary form must reproduce the above copyright
 *     notice, this list of conditions and the following disclaimer in the
 *     documentation and/or other materials provided with the distribution.
 *  3. The name of the author may not be used to endorse or promote products
 *     derived from this software without specific prior written permission.
 *
 *  THIS SOFTWARE IS PROVIDED BY THE AUTHOR ``AS IS'' AND ANY EXPRESS OR
 *  IMPLIED WARRANTIES, INCLUDING, BUT NOT LIMITED TO, THE IMPLIED WARRANTIES
 *  OF MERCHANTABILITY AND FITNESS FOR A PARTICULAR PURPOSE ARE DISCLAIMED.
 *  IN NO EVENT SHALL THE AUTHOR BE LIABLE FOR ANY DIRECT, INDIRECT,
 *  INCIDENTAL, SPECIAL, EXEMPLARY, OR CONSEQUENTIAL DAMAGES (INCLUDING, BUT
 *  NOT LIMITED TO, PROCUREMENT OF SUBSTITUTE GOODS OR SERVICES; LOSS OF USE,
 *  DATA, OR PROFITS; OR BUSINESS INTERRUPTION) HOWEVER CAUSED AND ON ANY
 *  THEORY OF LIABILITY, WHETHER IN CONTRACT, STRICT LIABILITY, OR TORT
 *  (INCLUDING NEGLIGENCE OR OTHERWISE) ARISING IN ANY WAY OUT OF THE USE OF
 *  THIS SOFTWARE, EVEN IF ADVISED OF THE POSSIBILITY OF SUCH DAMAGE.
 */

package org.antlr.v4.codegen;

import org.antlr.v4.parse.ANTLRParser;
import org.antlr.v4.runtime.misc.IntervalSet;
import org.antlr.v4.tool.ErrorType;
import org.antlr.v4.tool.Grammar;
import org.antlr.v4.tool.ast.GrammarAST;
import org.stringtemplate.v4.ST;
import org.stringtemplate.v4.gui.STViz;

import java.util.List;

public class CodeGenPipeline {
	Grammar g;

	public CodeGenPipeline(Grammar g) {
		this.g = g;
	}

	public void process() {
		if ( !CodeGenerator.targetExists(g.getOptionString("language")) ) return;

		CodeGenerator gen = new CodeGenerator(g);
		IntervalSet idTypes = new IntervalSet();
		idTypes.add(ANTLRParser.ID);
		idTypes.add(ANTLRParser.RULE_REF);
		idTypes.add(ANTLRParser.TOKEN_REF);
		List<GrammarAST> idNodes = g.ast.getNodesWithType(idTypes);
		for (GrammarAST idNode : idNodes) {
			if ( gen.getTarget().grammarSymbolCausesIssueInGeneratedCode(idNode) ) {
				g.tool.errMgr.grammarError(ErrorType.USE_OF_BAD_WORD,
										   g.fileName, idNode.getToken(),
										   idNode.getText());
			}
		}

		// all templates are generated in memory to report the most complete
		// error information possible, but actually writing output files stops
		// after the first error is reported
		int errorCount = g.tool.errMgr.getNumErrors();

		if ( g.isLexer() ) {
			if (gen.getTarget().needsHeader()) {
				ST lexer = gen.generateLexer(true); // Header file if needed.
				if (g.tool.errMgr.getNumErrors() == errorCount) {
					writeRecognizer(lexer, gen, true);
				}
			}
			ST lexer = gen.generateLexer(false);
			if (g.tool.errMgr.getNumErrors() == errorCount) {
				writeRecognizer(lexer, gen, false);
			}
		}
		else {
			if (gen.getTarget().needsHeader()) {
				ST parser = gen.generateParser(true);
				if (g.tool.errMgr.getNumErrors() == errorCount) {
					writeRecognizer(parser, gen, true);
				}
			}
			ST parser = gen.generateParser(false);
			if (g.tool.errMgr.getNumErrors() == errorCount) {
				writeRecognizer(parser, gen, false);
			}

			if ( g.tool.gen_listener ) {
				if (gen.getTarget().needsHeader()) {
					ST listener = gen.generateListener(true);
					if (g.tool.errMgr.getNumErrors() == errorCount) {
						gen.writeListener(listener, true);
					}
				}
				ST listener = gen.generateListener(false);
				if (g.tool.errMgr.getNumErrors() == errorCount) {
					gen.writeListener(listener, false);
				}
				
<<<<<<< HEAD
			  if (gen.getTarget().needsHeader()) {
				  ST baseListener = gen.generateBaseListener(true);
				  if (g.tool.errMgr.getNumErrors() == errorCount) {
					  gen.writeBaseListener(baseListener, true);
				  }
			  }
			  ST baseListener = gen.generateBaseListener(false);
			  if (g.tool.errMgr.getNumErrors() == errorCount) {
			  	gen.writeBaseListener(baseListener, false);
			  }
=======
				if (gen.getTarget().wantsBaseListener()) {
					if (gen.getTarget().needsHeader()) {
						ST baseListener = gen.generateBaseListener(true);
						if (g.tool.errMgr.getNumErrors() == errorCount) {
							gen.writeBaseListener(baseListener, true);
						}
					}
					ST baseListener = gen.generateBaseListener(false);
					if (g.tool.errMgr.getNumErrors() == errorCount) {
						gen.writeBaseListener(baseListener, false);
					}
				}
>>>>>>> 014d9fd5
			}
			if ( g.tool.gen_visitor ) {
				if (gen.getTarget().needsHeader()) {
					ST visitor = gen.generateVisitor(true);
					if (g.tool.errMgr.getNumErrors() == errorCount) {
						gen.writeVisitor(visitor, true);
					}
				}
				ST visitor = gen.generateVisitor(false);
				if (g.tool.errMgr.getNumErrors() == errorCount) {
					gen.writeVisitor(visitor, false);
				}
				
<<<<<<< HEAD
				if (gen.getTarget().needsHeader()) {
					ST baseVisitor = gen.generateBaseVisitor(true);
					if (g.tool.errMgr.getNumErrors() == errorCount) {
						gen.writeBaseVisitor(baseVisitor, true);
					}
				}
				ST baseVisitor = gen.generateBaseVisitor(false);
				if (g.tool.errMgr.getNumErrors() == errorCount) {
					gen.writeBaseVisitor(baseVisitor, false);
				}
=======
				if (gen.getTarget().wantsBaseVisitor()) {
					if (gen.getTarget().needsHeader()) {
						ST baseVisitor = gen.generateBaseVisitor(true);
						if (g.tool.errMgr.getNumErrors() == errorCount) {
							gen.writeBaseVisitor(baseVisitor, true);
						}
					}
					ST baseVisitor = gen.generateBaseVisitor(false);
					if (g.tool.errMgr.getNumErrors() == errorCount) {
						gen.writeBaseVisitor(baseVisitor, false);
					}
				}
>>>>>>> 014d9fd5
			}
		}
		gen.writeVocabFile();
	}

	protected void writeRecognizer(ST template, CodeGenerator gen, boolean header) {
		if ( g.tool.launch_ST_inspector ) {
			STViz viz = template.inspect();
			if (g.tool.ST_inspector_wait_for_close) {
				try {
					viz.waitForClose();
				}
				catch (InterruptedException ex) {
					g.tool.errMgr.toolError(ErrorType.INTERNAL_ERROR, ex);
				}
			}
		}

		gen.writeRecognizer(template, header);
	}
}<|MERGE_RESOLUTION|>--- conflicted
+++ resolved
@@ -106,7 +106,6 @@
 					gen.writeListener(listener, false);
 				}
 				
-<<<<<<< HEAD
 			  if (gen.getTarget().needsHeader()) {
 				  ST baseListener = gen.generateBaseListener(true);
 				  if (g.tool.errMgr.getNumErrors() == errorCount) {
@@ -117,20 +116,6 @@
 			  if (g.tool.errMgr.getNumErrors() == errorCount) {
 			  	gen.writeBaseListener(baseListener, false);
 			  }
-=======
-				if (gen.getTarget().wantsBaseListener()) {
-					if (gen.getTarget().needsHeader()) {
-						ST baseListener = gen.generateBaseListener(true);
-						if (g.tool.errMgr.getNumErrors() == errorCount) {
-							gen.writeBaseListener(baseListener, true);
-						}
-					}
-					ST baseListener = gen.generateBaseListener(false);
-					if (g.tool.errMgr.getNumErrors() == errorCount) {
-						gen.writeBaseListener(baseListener, false);
-					}
-				}
->>>>>>> 014d9fd5
 			}
 			if ( g.tool.gen_visitor ) {
 				if (gen.getTarget().needsHeader()) {
@@ -144,7 +129,6 @@
 					gen.writeVisitor(visitor, false);
 				}
 				
-<<<<<<< HEAD
 				if (gen.getTarget().needsHeader()) {
 					ST baseVisitor = gen.generateBaseVisitor(true);
 					if (g.tool.errMgr.getNumErrors() == errorCount) {
@@ -155,20 +139,6 @@
 				if (g.tool.errMgr.getNumErrors() == errorCount) {
 					gen.writeBaseVisitor(baseVisitor, false);
 				}
-=======
-				if (gen.getTarget().wantsBaseVisitor()) {
-					if (gen.getTarget().needsHeader()) {
-						ST baseVisitor = gen.generateBaseVisitor(true);
-						if (g.tool.errMgr.getNumErrors() == errorCount) {
-							gen.writeBaseVisitor(baseVisitor, true);
-						}
-					}
-					ST baseVisitor = gen.generateBaseVisitor(false);
-					if (g.tool.errMgr.getNumErrors() == errorCount) {
-						gen.writeBaseVisitor(baseVisitor, false);
-					}
-				}
->>>>>>> 014d9fd5
 			}
 		}
 		gen.writeVocabFile();
