/*
 * [The "BSD license"]
 *  Copyright (c) 2012 Terence Parr
 *  Copyright (c) 2012 Sam Harwell
 *  All rights reserved.
 *
 *  Redistribution and use in source and binary forms, with or without
 *  modification, are permitted provided that the following conditions
 *  are met:
 *
 *  1. Redistributions of source code must retain the above copyright
 *     notice, this list of conditions and the following disclaimer.
 *  2. Redistributions in binary form must reproduce the above copyright
 *     notice, this list of conditions and the following disclaimer in the
 *     documentation and/or other materials provided with the distribution.
 *  3. The name of the author may not be used to endorse or promote products
 *     derived from this software without specific prior written permission.
 *
 *  THIS SOFTWARE IS PROVIDED BY THE AUTHOR ``AS IS'' AND ANY EXPRESS OR
 *  IMPLIED WARRANTIES, INCLUDING, BUT NOT LIMITED TO, THE IMPLIED WARRANTIES
 *  OF MERCHANTABILITY AND FITNESS FOR A PARTICULAR PURPOSE ARE DISCLAIMED.
 *  IN NO EVENT SHALL THE AUTHOR BE LIABLE FOR ANY DIRECT, INDIRECT,
 *  INCIDENTAL, SPECIAL, EXEMPLARY, OR CONSEQUENTIAL DAMAGES (INCLUDING, BUT
 *  NOT LIMITED TO, PROCUREMENT OF SUBSTITUTE GOODS OR SERVICES; LOSS OF USE,
 *  DATA, OR PROFITS; OR BUSINESS INTERRUPTION) HOWEVER CAUSED AND ON ANY
 *  THEORY OF LIABILITY, WHETHER IN CONTRACT, STRICT LIABILITY, OR TORT
 *  (INCLUDING NEGLIGENCE OR OTHERWISE) ARISING IN ANY WAY OUT OF THE USE OF
 *  THIS SOFTWARE, EVEN IF ADVISED OF THE POSSIBILITY OF SUCH DAMAGE.
 */

javaTypeInitMap ::= [
	"int":"0",
	"long":"0",
	"float":"0.0f",
	"double":"0.0",
	"boolean":"false",
	"byte":"0",
	"short":"0",
	"char":"0",
	default:"null" // anything other than a primitive type is an object
]

// args must be <object-model-object>, <fields-resulting-in-STs>

ParserFile(file, parser, namedActions) ::= <<
<fileHeader(file.grammarFileName, file.ANTLRVersion)>
<if(file.genPackage)>
package <file.genPackage>;
<endif>
<namedActions.header>
import org.antlr.v4.runtime.atn.*;
import org.antlr.v4.runtime.dfa.DFA;
import org.antlr.v4.runtime.*;
import org.antlr.v4.runtime.misc.*;
import org.antlr.v4.runtime.tree.*;
import java.util.List;
import java.util.Iterator;
import java.util.ArrayList;

<parser>
>>

ListenerFile(file, header) ::= <<
<fileHeader(file.grammarFileName, file.ANTLRVersion)>
<if(file.genPackage)>
package <file.genPackage>;
<endif>
<header>
import org.antlr.v4.runtime.misc.NotNull;
import org.antlr.v4.runtime.tree.ParseTreeListener;

<<<<<<< HEAD
public interface <file.grammarName>Listener extends ParseTreeListener\<<InputSymbolType()>\> {
=======
/**
 * This interface defines a complete listener for a parse tree produced by
 * {@link <file.parserName>}.
 */
public interface <file.grammarName>Listener extends ParseTreeListener {
>>>>>>> 3fb9a603
	<file.listenerNames:{lname |
/**
 * Enter a parse tree produced by {@link <file.parserName>#<lname>\}.
 * @param ctx the parse tree
 */
void enter<lname; format="cap">(@NotNull <file.parserName>.<lname; format="cap">Context ctx);
/**
 * Exit a parse tree produced by {@link <file.parserName>#<lname>\}.
 * @param ctx the parse tree
 */
void exit<lname; format="cap">(@NotNull <file.parserName>.<lname; format="cap">Context ctx);}; separator="\n">
}
>>

BaseListenerFile(file, header) ::= <<
<fileHeader(file.grammarFileName, file.ANTLRVersion)>
<if(file.genPackage)>
package <file.genPackage>;
<endif>
<header>

import org.antlr.v4.runtime.ParserRuleContext;
import org.antlr.v4.runtime.misc.NotNull;
import org.antlr.v4.runtime.tree.ErrorNode;
import org.antlr.v4.runtime.tree.TerminalNode;

/**
 * This class provides an empty implementation of {@link <file.grammarName>Listener},
 * which can be extended to create a listener which only needs to handle a subset
 * of the available methods.
 */
public class <file.grammarName>BaseListener implements <file.grammarName>Listener {
	<file.listenerNames:{lname |
<<<<<<< HEAD
@Override public void enter<lname; format="cap">(<file.parserName>.<lname; format="cap">Context ctx) { \}
@Override public void exit<lname; format="cap">(<file.parserName>.<lname; format="cap">Context ctx) { \}}; separator="\n">

	@Override public void enterEveryRule(ParserRuleContext\<? extends <InputSymbolType()>\> ctx) { }
	@Override public void exitEveryRule(ParserRuleContext\<? extends <InputSymbolType()>\> ctx) { }
	@Override public void visitTerminal(TerminalNode\<? extends <InputSymbolType()>\> node) { }
	@Override public void visitErrorNode(ErrorNode\<? extends <InputSymbolType()>\> node) { }
=======
/**
 * {@inheritDoc\}
 * \<p/>
 * The default implementation does nothing.
 */
@Override public void enter<lname; format="cap">(@NotNull <file.parserName>.<lname; format="cap">Context ctx) { \}
/**
 * {@inheritDoc\}
 * \<p/>
 * The default implementation does nothing.
 */
@Override public void exit<lname; format="cap">(@NotNull <file.parserName>.<lname; format="cap">Context ctx) { \}}; separator="\n">

	/**
	 * {@inheritDoc\}
	 * \<p/>
	 * The default implementation does nothing.
	 */
	@Override public void enterEveryRule(@NotNull ParserRuleContext ctx) { }
	/**
	 * {@inheritDoc\}
	 * \<p/>
	 * The default implementation does nothing.
	 */
	@Override public void exitEveryRule(@NotNull ParserRuleContext ctx) { }
	/**
	 * {@inheritDoc\}
	 * \<p/>
	 * The default implementation does nothing.
	 */
	@Override public void visitTerminal(@NotNull TerminalNode node) { }
	/**
	 * {@inheritDoc\}
	 * \<p/>
	 * The default implementation does nothing.
	 */
	@Override public void visitErrorNode(@NotNull ErrorNode node) { }
>>>>>>> 3fb9a603
}
>>

VisitorFile(file, header) ::= <<
<fileHeader(file.grammarFileName, file.ANTLRVersion)>
<if(file.genPackage)>
package <file.genPackage>;
<endif>
<header>
import org.antlr.v4.runtime.misc.NotNull;
import org.antlr.v4.runtime.tree.ParseTreeVisitor;

<<<<<<< HEAD
public interface <file.grammarName>Visitor\<Symbol extends <InputSymbolType()>, Result> extends ParseTreeVisitor\<Symbol, Result> {
	<file.visitorNames:{lname |
Result visit<lname; format="cap">(<file.parserName>.<lname; format="cap">Context ctx);}; separator="\n">
=======
/**
 * This interface defines a complete generic visitor for a parse tree produced
 * by {@link <file.parserName>}.
 *
 * @param \<T> The return type of the visit operation. Use {@link Void} for
 * operations with no return type.
 */
public interface <file.grammarName>Visitor\<T> extends ParseTreeVisitor\<T> {
	<file.visitorNames:{lname |
/**
 * Visit a parse tree produced by {@link <file.parserName>#<lname>\}.
 * @param ctx the parse tree
 * @return the visitor result
 */
T visit<lname; format="cap">(@NotNull <file.parserName>.<lname; format="cap">Context ctx);}; separator="\n">
>>>>>>> 3fb9a603
}
>>

BaseVisitorFile(file, header) ::= <<
<fileHeader(file.grammarFileName, file.ANTLRVersion)>
<if(file.genPackage)>
package <file.genPackage>;
<endif>
<header>
import org.antlr.v4.runtime.misc.NotNull;
import org.antlr.v4.runtime.tree.AbstractParseTreeVisitor;

<<<<<<< HEAD
public class <file.grammarName>BaseVisitor\<Result> extends AbstractParseTreeVisitor\<<InputSymbolType()>, Result> implements <file.grammarName>Visitor\<<InputSymbolType()>, Result> {
	<file.visitorNames:{lname |
@Override public Result visit<lname; format="cap">(<file.parserName>.<lname; format="cap">Context ctx) { return visitChildren(ctx); \}}; separator="\n">
=======
/**
 * This class provides an empty implementation of {@link <file.grammarName>Visitor},
 * which can be extended to create a visitor which only needs to handle a subset
 * of the available methods.
 *
 * @param \<T> The return type of the visit operation. Use {@link Void} for
 * operations with no return type.
 */
public class <file.grammarName>BaseVisitor\<T> extends AbstractParseTreeVisitor\<T> implements <file.grammarName>Visitor\<T> {
	<file.visitorNames:{lname |
/**
 * {@inheritDoc\}
 * \<p/>
 * The default implementation returns the result of calling
 * {@link #visitChildren\} on {@code ctx\}.
 */
@Override public T visit<lname; format="cap">(@NotNull <file.parserName>.<lname; format="cap">Context ctx) { return visitChildren(ctx); \}}; separator="\n">
>>>>>>> 3fb9a603
}
>>

fileHeader(grammarFileName, ANTLRVersion) ::= <<
// Generated from <grammarFileName; format="java-escape"> by ANTLR <ANTLRVersion>
>>

Parser(parser, funcs, atn, sempredFuncs, superClass) ::= <<
<Parser_(ctor="parser_ctor", ...)>
>>

Parser_(parser, funcs, atn, sempredFuncs, ctor, superClass) ::= <<
public <if(parser.abstractRecognizer)>abstract <endif>class <parser.name> extends <superClass> {
	<if(parser.tokens)>
	public static final int
		<parser.tokens:{k | <k>=<parser.tokens.(k)>}; separator=", ", wrap, anchor>;
	<endif>
	public static final String[] tokenNames = {
		<parser.tokenNames:{t | <t>}; null="\"\<INVALID>\"", separator=", ", wrap, anchor>
	};
	public static final int
		<parser.rules:{r | RULE_<r.name> = <r.index>}; separator=", ", wrap, anchor>;
	public static final String[] ruleNames = {
		<parser.ruleNames:{r | "<r>"}; separator=", ", wrap, anchor>
	};

	@Override
	public String getGrammarFileName() { return "<parser.grammarFileName; format="java-escape">"; }

	@Override
	public String[] getTokenNames() { return tokenNames; }

	@Override
	public String[] getRuleNames() { return ruleNames; }

	<namedActions.members>
	<parser:(ctor)()>
	<funcs; separator="\n">

<if(sempredFuncs)>
	public boolean sempred(RuleContext\<<InputSymbolType()>\> _localctx, int ruleIndex, int predIndex) {
		switch (ruleIndex) {
		<parser.sempredFuncs.values:{f|
case <f.ruleIndex>: return <f.name>_sempred((<f.ctxType>)_localctx, predIndex);}; separator="\n">
		}
		return true;
	}
	<sempredFuncs.values; separator="\n">
<endif>

	<atn>
}
>>

dumpActions(recog, argFuncs, actionFuncs, sempredFuncs) ::= <<
<if(actionFuncs)>
@Override
public void action(RuleContext\<<if(recog.modes)>Integer<else><InputSymbolType()><endif>\> _localctx, int ruleIndex, int actionIndex) {
	switch (ruleIndex) {
	<recog.actionFuncs.values:{f|
case <f.ruleIndex> : <f.name>_action(<if(!recog.modes)>(<f.ctxType>)<endif>_localctx, actionIndex); break;}; separator="\n">
	}
}
<actionFuncs.values; separator="\n">
<endif>
<if(sempredFuncs)>
@Override
public boolean sempred(RuleContext\<<if(recog.modes)>Integer<else><InputSymbolType()><endif>\> _localctx, int ruleIndex, int predIndex) {
	switch (ruleIndex) {
	<recog.sempredFuncs.values:{f|
case <f.ruleIndex> : return <f.name>_sempred(<if(!recog.modes)>(<f.ctxType>)<endif>_localctx, predIndex);}; separator="\n">
	}
	return true;
}
<sempredFuncs.values; separator="\n">
<endif>
>>

parser_ctor(p) ::= <<
public <p.name>(TokenStream\<? extends <InputSymbolType()>\> input) {
	super(input);
	_interp = new ParserATNSimulator\<<InputSymbolType()>\>(this,_ATN);
}
>>

/* This generates a private method since the actionIndex is generated, making an
 * overriding implementation impossible to maintain.
 */
RuleActionFunction(r, actions) ::= <<
private void <r.name>_action(<r.ctxType> _localctx, int actionIndex) {
	switch (actionIndex) {
	<actions:{index|
case <index>: <actions.(index)> break;}; separator="\n">
	}
}
>>

/* This generates a private method since the predIndex is generated, making an
 * overriding implementation impossible to maintain.
 */
RuleSempredFunction(r, actions) ::= <<
private boolean <r.name>_sempred(<r.ctxType> _localctx, int predIndex) {
	switch (predIndex) {
	<actions:{index|
case <index>: return <actions.(index)>;}; separator="\n">
	}
	return true;
}
>>

RuleFunction(currentRule,code,locals,ruleCtx,altLabelCtxs,namedActions,finallyAction,postamble,exceptions) ::= <<

<ruleCtx>
<altLabelCtxs:{l | <altLabelCtxs.(l)>}; separator="\n">

@RuleVersion(<namedActions.version; null="0">)
<if(currentRule.modifiers)><currentRule.modifiers:{f | <f> }><else>public final <endif><currentRule.ctxType> <currentRule.name>(<currentRule.args; separator=",">) throws RecognitionException {
	<currentRule.ctxType> _localctx = new <currentRule.ctxType>(_ctx, getState()<currentRule.args:{a | , <a.name>}>);
	enterRule(_localctx, <currentRule.startState>, RULE_<currentRule.name>);
	<namedActions.init>
	<locals; separator="\n">
	try {
<if(currentRule.hasLookaheadBlock)>
		int _alt;
<endif>
		<code>
		<postamble; separator="\n">
		<namedActions.after>
	}
	<if(exceptions)>
	<exceptions; separator="\n">
	<else>
	catch (RecognitionException re) {
		_localctx.exception = re;
		_errHandler.reportError(this, re);
		_errHandler.recover(this, re);
	}
	<endif>
	finally {
		<finallyAction>
		exitRule();
	}
	return _localctx;
}
>>

LeftFactoredRuleFunction(currentRule,code,locals,namedActions,finallyAction,postamble) ::=
<<

<if(currentRule.modifiers)><currentRule.modifiers:{f | <f> }><else>private final <endif><currentRule.ctxType> <currentRule.name>(<currentRule.args; separator=",">) throws RecognitionException {
	<currentRule.ctxType> _localctx = new <currentRule.ctxType>(_ctx, getState()<currentRule.args:{a | , <a.name>}>);
	enterLeftFactoredRule(_localctx, <currentRule.startState>, RULE_<currentRule.variantOf>);
	<namedActions.init>
	<locals; separator="\n">
	try {
<if(currentRule.hasLookaheadBlock)>
		int _alt;
<endif>
		<code>
		<postamble; separator="\n">
		<namedActions.after>
	}
	catch (RecognitionException re) {
		_localctx.exception = re;
		_errHandler.reportError(this, re);
		_errHandler.recover(this, re);
	}
	finally {
		<finallyAction>
		exitRule();
	}
	return _localctx;
}
>>

// This behaves similar to RuleFunction (enterRule is called, and no adjustments
// are made to the parse tree), but since it's still a variant no context class
// needs to be generated.
LeftUnfactoredRuleFunction(currentRule,code,locals,namedActions,finallyAction,postamble) ::=
<<

<if(currentRule.modifiers)><currentRule.modifiers:{f | <f> }><else>private final <endif><currentRule.ctxType> <currentRule.name>(<currentRule.args; separator=",">) throws RecognitionException {
	<currentRule.ctxType> _localctx = new <currentRule.ctxType>(_ctx, getState()<currentRule.args:{a | , <a.name>}>);
	enterRule(_localctx, <currentRule.startState>, RULE_<currentRule.variantOf>);
	<namedActions.init>
	<locals; separator="\n">
	try {
<if(currentRule.hasLookaheadBlock)>
		int _alt;
<endif>
		<code>
		<postamble; separator="\n">
		<namedActions.after>
	}
	catch (RecognitionException re) {
		_localctx.exception = re;
		_errHandler.reportError(this, re);
		_errHandler.recover(this, re);
	}
	finally {
		<finallyAction>
		exitRule();
	}
	return _localctx;
}
>>

LeftRecursiveRuleFunction(currentRule,code,locals,ruleCtx,altLabelCtxs,
	namedActions,finallyAction,postamble) ::=
<<

<ruleCtx>
<altLabelCtxs:{l | <altLabelCtxs.(l)>}; separator="\n">

@RuleVersion(<namedActions.version; null="0">)
<if(currentRule.modifiers)><currentRule.modifiers:{f | <f> }><else>public final <endif><currentRule.ctxType> <currentRule.name>(int _p<currentRule.args:{a | , <a>}>) throws RecognitionException {
	ParserRuleContext\<Token> _parentctx = _ctx;
	int _parentState = getState();
	<currentRule.ctxType> _localctx = new <currentRule.ctxType>(_ctx, _parentState<currentRule.args:{a | , <a.name>}>);
	<currentRule.ctxType> _prevctx = _localctx;
	int _startState = <currentRule.startState>;
	enterRecursionRule(_localctx, RULE_<currentRule.name>, _p);
	<namedActions.init>
	<locals; separator="\n">
	try {
<if(currentRule.hasLookaheadBlock)>
		int _alt;
<endif>
		<code>
		<postamble; separator="\n">
		<namedActions.after>
	}
	catch (RecognitionException re) {
		_localctx.exception = re;
		_errHandler.reportError(this, re);
		_errHandler.recover(this, re);
	}
	finally {
		<finallyAction>
		unrollRecursionContexts(_parentctx);
	}
	return _localctx;
}
>>

CodeBlockForOuterMostAlt(currentOuterMostAltCodeBlock, locals, preamble, ops) ::= <<
<if(currentOuterMostAltCodeBlock.altLabel)>_localctx = new <currentOuterMostAltCodeBlock.altLabel; format="cap">Context(_localctx);<endif>
enterOuterAlt(_localctx, <currentOuterMostAltCodeBlock.alt.altNum>);
<CodeBlockForAlt(currentAltCodeBlock=currentOuterMostAltCodeBlock, ...)>
>>

CodeBlockForAlt(currentAltCodeBlock, locals, preamble, ops) ::= <<
{
<locals; separator="\n">
<preamble; separator="\n">
<ops; separator="\n">
}
>>

LL1AltBlock(choice, preamble, alts, error) ::= <<
setState(<choice.stateNumber>);
<!_errHandler.sync(this);!>
<if(choice.label)><labelref(choice.label)> = _input.LT(1);<endif>
<preamble; separator="\n">
switch (_input.LA(1)) {
<choice.altLook,alts:{look,alt| <cases(ttypes=look)>
	<alt>
	break;}; separator="\n">
default:
	<error>
}
>>

LL1OptionalBlock(choice, alts, error) ::= <<
setState(<choice.stateNumber>);
<!_errHandler.sync(this);!>
switch (_input.LA(1)) {
<choice.altLook,alts:{look,alt| <cases(ttypes=look)>
	<alt>
	break;}; separator="\n">
default:
	<error>
}
>>

LL1OptionalBlockSingleAlt(choice, expr, alts, preamble, error, followExpr) ::= <<
setState(<choice.stateNumber>);
<!_errHandler.sync(this);!>
<preamble; separator="\n">
if (<expr>) {
	<alts; separator="\n">
}
<!else if ( !(<followExpr>) ) <error>!>
>>

LL1StarBlock(choice, alts) ::= <<
setState(<choice.stateNumber>);
_errHandler.sync(this);
<choice.loopLabel>:
while (true) {
	switch (_input.LA(1)) {
	<choice.altLook,alts:{look,alt| <cases(look)>
	<alt>
	break;}; separator="\n">
	<cases(choice.exitLook)>
		break <choice.loopLabel>;
	}
	setState(<choice.loopBackStateNumber>);
	_errHandler.sync(this);
}
>>

LL1StarBlockSingleAlt(choice, loopExpr, alts, preamble, iteration) ::= <<
setState(<choice.stateNumber>);
_errHandler.sync(this);
<preamble; separator="\n">
while (<loopExpr>) {
	<alts; separator="\n">
	setState(<choice.loopBackStateNumber>);
	_errHandler.sync(this);
	<iteration>
}
>>

LL1PlusBlock(choice, alts, iteration, loopExpr, error) ::= <<
setState(<choice.blockStartStateNumber>); <! alt block decision !>
_errHandler.sync(this);
do {
	switch (_input.LA(1)) {
	<choice.altLook,alts:{look,alt| <cases(look)>
	<alt>
	break;}; separator="\n">
	default:
		<error>
	}
	setState(<choice.stateNumber>);
	_errHandler.sync(this);
	<iteration>
} while ( <loopExpr> );
>>

LL1PlusBlockSingleAlt(choice, loopExpr, alts, preamble, iteration) ::= <<
setState(<choice.blockStartStateNumber>); <! alt block decision !>
_errHandler.sync(this);
<preamble; separator="\n">
do {
	<alts; separator="\n">
	setState(<choice.stateNumber>); <! loopback/exit decision !>
	_errHandler.sync(this);
	<iteration>
} while ( <loopExpr> );
>>

// LL(*) stuff

AltBlock(choice, preamble, alts, error) ::= <<
setState(<choice.stateNumber>);
<!_errHandler.sync(this);!>
<if(choice.label)><labelref(choice.label)> = _input.LT(1);<endif>
<preamble; separator="\n">
switch ( getInterpreter().adaptivePredict(_input,<choice.decision>,_ctx) ) {
<alts:{alt |
case <i>:
	<alt>
	break;}; separator="\n">
}
>>

OptionalBlock(choice, alts, error) ::= <<
setState(<choice.stateNumber>);
<!_errHandler.sync(this);!>
switch ( getInterpreter().adaptivePredict(_input,<choice.decision>,_ctx) ) {
<alts:{alt |
case <i><if(!choice.ast.greedy)>+1<endif>:
	<alt>
	break;}; separator="\n">
}
>>

StarBlock(choice, alts, sync, iteration) ::= <<
setState(<choice.stateNumber>);
_errHandler.sync(this);
_alt = getInterpreter().adaptivePredict(_input,<choice.decision>,_ctx);
while ( _alt!=<choice.exitAlt> && _alt!=-1 ) {
	if ( _alt==1<if(!choice.ast.greedy)>+1<endif> ) {
		<iteration>
		<alts> <! should only be one !>
	}
	setState(<choice.loopBackStateNumber>);
	_errHandler.sync(this);
	_alt = getInterpreter().adaptivePredict(_input,<choice.decision>,_ctx);
}
>>

PlusBlock(choice, alts, error) ::= <<
setState(<choice.blockStartStateNumber>); <! alt block decision !>
_errHandler.sync(this);
_alt = getInterpreter().adaptivePredict(_input,<choice.decision>,_ctx);
do {
	switch (_alt) {
	<alts:{alt|
case <i><if(!choice.ast.greedy)>+1<endif>:
	<alt>
	break;}; separator="\n">
	default:
		<error>
	}
	setState(<choice.loopBackStateNumber>); <! loopback/exit decision !>
	_errHandler.sync(this);
	_alt = getInterpreter().adaptivePredict(_input,<choice.decision>,_ctx);
} while ( _alt!=<choice.exitAlt> && _alt!=-1 );
>>

Sync(s) ::= "sync(<s.expecting.name>);"

ThrowNoViableAlt(t) ::= "throw new NoViableAltException(this);"

TestSetInline(s) ::= <<
<s.bitsets:{bits | <if(rest(rest(bits.ttypes)))><bitsetBitfieldComparison(s, bits)><else><bitsetInlineComparison(s, bits)><endif>}; separator=" || ">
>>

// Java language spec 15.19 - shift operators mask operands rather than overflow to 0... need range test
testShiftInRange(shiftAmount) ::= <<
((<shiftAmount>) & ~0x3f) == 0
>>

// produces smaller bytecode only when bits.ttypes contains more than two items
bitsetBitfieldComparison(s, bits) ::= <%
(<testShiftInRange({<offsetShift(s.varName, bits.shift)>})> && ((1L \<\< <offsetShift(s.varName, bits.shift)>) & (<bits.ttypes:{ttype | (1L \<\< <offsetShift(ttype, bits.shift)>)}; separator=" | ">)) != 0)
%>

isZero ::= [
"0":true,
default:false
]

offsetShift(shiftAmount, offset) ::= <%
<if(!isZero.(offset))>(<shiftAmount> - <offset>)<else><shiftAmount><endif>
%>

// produces more efficient bytecode when bits.ttypes contains at most two items
bitsetInlineComparison(s, bits) ::= <%
<bits.ttypes:{ttype | <s.varName>==<ttype>}; separator=" || ">
%>

cases(ttypes) ::= <<
<ttypes:{t | case <t>:}; separator="\n">
>>

InvokeRule(r, argExprsChunks) ::= <<
setState(<r.stateNumber>); <if(r.labels)><r.labels:{l | <labelref(l)> = }><endif><r.name>(<if(r.ast.options.p)><r.ast.options.p><if(argExprsChunks)>,<endif><endif><argExprsChunks>);
>>

MatchToken(m) ::= <<
setState(<m.stateNumber>); <if(m.labels)><m.labels:{l | <labelref(l)> = }><endif>match(<m.name>);
>>

MatchSet(m, expr, capture) ::= "<CommonSetStuff(m, expr, capture, false)>"

MatchNotSet(m, expr, capture) ::= "<CommonSetStuff(m, expr, capture, true)>"

CommonSetStuff(m, expr, capture, invert) ::= <<
setState(<m.stateNumber>);
<if(m.labels)><m.labels:{l | <labelref(l)> = }>_input.LT(1);<endif>
<capture>
if ( <if(invert)><m.varName> \<= 0 || <else>!<endif>(<expr>) ) {
	<if(m.labels)><m.labels:{l | <labelref(l)> = }><endif>_errHandler.recoverInline(this);
}
consume();
>>

Wildcard(w) ::= <<
setState(<w.stateNumber>);
<if(w.labels)><w.labels:{l | <labelref(l)> = }><endif>matchWildcard();
>>

// ACTION STUFF

Action(a, foo, chunks) ::= "<chunks>"

ArgAction(a, chunks) ::= "<chunks>"

SemPred(p, chunks, failChunks) ::= <<
setState(<p.stateNumber>);
if (!(<chunks>)) throw new FailedPredicateException(this, <p.predicate><if(failChunks)>, <failChunks><elseif(p.msg)>, <p.msg><endif>);
>>

ExceptionClause(e, catchArg, catchAction) ::= <<
catch (<catchArg>) {
	<catchAction>
}
>>

// lexer actions are not associated with model objects

LexerSkipCommand()  ::= "skip();"
LexerMoreCommand()  ::= "more();"
LexerPopModeCommand() ::= "popMode();"

LexerTypeCommand(arg)      ::= "_type = <arg>;"
LexerChannelCommand(arg)   ::= "_channel = <arg>;"
LexerModeCommand(arg)      ::= "_mode = <arg>;"
LexerPushModeCommand(arg)  ::= "pushMode(<arg>);"

DefaultParserSuperClass(s) ::= "Parser\<<InputSymbolType()>>"
DefaultLexerSuperClass(s)  ::= "Lexer"

ActionText(t) ::= "<t.text>"
ActionTemplate(t) ::= "<t.st>"
ArgRef(a) ::= "_localctx.<a.name>"
LocalRef(a) ::= "_localctx.<a.name>"
RetValueRef(a) ::= "_localctx.<a.name>"
QRetValueRef(a) ::= "<ctx(a)>.<a.dict>.<a.name>"
/** How to translate $tokenLabel */
TokenRef(t) ::= "<ctx(t)>.<t.name>"
LabelRef(t) ::= "<ctx(t)>.<t.name>"
ListLabelRef(t) ::= "<ctx(t)>.<ListLabelName(t.name)>"
SetAttr(s,rhsChunks) ::= "<ctx(s)>.<s.name> = <rhsChunks>;"

TokenLabelType() ::= "<file.TokenLabelType; null={Token}>"
InputSymbolType() ::= "<file.InputSymbolType; null={Token}>"

TokenPropertyRef_text(t) ::= "(<ctx(t)>.<t.label>!=null?<ctx(t)>.<t.label>.getText():null)"
TokenPropertyRef_type(t) ::= "(<ctx(t)>.<t.label>!=null?<ctx(t)>.<t.label>.getType():0)"
TokenPropertyRef_line(t) ::= "(<ctx(t)>.<t.label>!=null?<ctx(t)>.<t.label>.getLine():0)"
TokenPropertyRef_pos(t) ::= "(<ctx(t)>.<t.label>!=null?<ctx(t)>.<t.label>.getCharPositionInLine():0)"
TokenPropertyRef_channel(t) ::= "(<ctx(t)>.<t.label>!=null?<ctx(t)>.<t.label>.getChannel():0)"
TokenPropertyRef_index(t) ::= "(<ctx(t)>.<t.label>!=null?<ctx(t)>.<t.label>.getTokenIndex():0)"
TokenPropertyRef_int(t) ::= "(<ctx(t)>.<t.label>!=null?Integer.valueOf(<ctx(t)>.<t.label>.getText()):0)"

RulePropertyRef_start(r) ::= "(<ctx(r)>.<r.label>!=null?(<ctx(r)>.<r.label>.start):null)"
RulePropertyRef_stop(r)	 ::= "(<ctx(r)>.<r.label>!=null?(<ctx(r)>.<r.label>.stop):null)"
RulePropertyRef_text(r)	 ::= "(<ctx(r)>.<r.label>!=null?_input.getText(<ctx(r)>.<r.label>.start,<ctx(r)>.<r.label>.stop):null)"
RulePropertyRef_ctx(r)	 ::= "<ctx(r)>.<r.label>"

ThisRulePropertyRef_start(r) ::= "_localctx.start"
ThisRulePropertyRef_stop(r)	 ::= "_localctx.stop"
ThisRulePropertyRef_text(r)	 ::= "_input.getText(_localctx.start, _input.LT(-1))"
ThisRulePropertyRef_ctx(r)	 ::= "_localctx"

NonLocalAttrRef(s)		 ::= "((<s.ruleName; format=\"cap\">Context)getInvokingContext(<s.ruleIndex>)).<s.name>"
SetNonLocalAttr(s, rhsChunks)	  ::=
	"((<s.ruleName; format=\"cap\">Context)getInvokingContext(<s.ruleIndex>)).<s.name> = <rhsChunks>;"

AddToLabelList(a) ::= "<ctx(a.label)>.<a.listName>.add(<labelref(a.label)>);"

TokenDecl(t) ::= "public <TokenLabelType()> <t.name>;"
TokenTypeDecl(t) ::= "int <t.name>;"
TokenListDecl(t) ::= "public List\<Token> <t.name> = new ArrayList\<Token>();"
RuleContextDecl(r) ::= "public <r.ctxName> <r.name>;"
RuleContextListDecl(rdecl) ::= "public List\<<rdecl.ctxName>> <rdecl.name> = new ArrayList\<<rdecl.ctxName>>();"

ContextTokenGetterDecl(t)      ::=
    "public TerminalNode\<<TokenLabelType()>> <t.name>() { return getToken(<parser.name>.<t.name>, 0); }"
ContextTokenListGetterDecl(t)  ::=
    "public List\<? extends TerminalNode\<<TokenLabelType()>>> <t.name>() { return getTokens(<parser.name>.<t.name>); }"
ContextTokenListIndexedGetterDecl(t)  ::= <<
public TerminalNode\<<TokenLabelType()>\> <t.name>(int i) {
	return getToken(<parser.name>.<t.name>, i);
}
>>
ContextRuleGetterDecl(r)       ::= <<
public <r.ctxName> <r.name>() {
	return getRuleContext(<r.ctxName>.class,0);
}
>>
ContextRuleListGetterDecl(r)   ::= <<
public List\<? extends <r.ctxName>\> <r.name>() {
	return getRuleContexts(<r.ctxName>.class);
}
>>
ContextRuleListIndexedGetterDecl(r)   ::= <<
public <r.ctxName> <r.name>(int i) {
	return getRuleContext(<r.ctxName>.class,i);
}
>>

LexerRuleContext() ::= "RuleContext\<Integer>"

/** The rule context name is the rule followed by a suffix; e.g.,
 *	r becomes rContext.
 */
RuleContextNameSuffix() ::= "Context"

ImplicitTokenLabel(tokenName) ::= "<tokenName>"
ImplicitRuleLabel(ruleName)	  ::= "<ruleName>"
ImplicitSetLabel(id)		  ::= "_tset<id>"
ListLabelName(label)		  ::= "<label>"

CaptureNextToken(d) ::= "<d.varName> = _input.LT(1);"
CaptureNextTokenType(d) ::= "<d.varName> = _input.LA(1);"

StructDecl(struct,attrs,getters,dispatchMethods,interfaces,extensionMembers,
           superClass={ParserRuleContext\<<InputSymbolType()>>}) ::= <<
public static class <struct.name> extends <superClass><if(interfaces)> implements <interfaces; separator=", "><endif> {
	<attrs:{a | <a>}; separator="\n">
	<getters:{g | <g>}; separator="\n">
	<if(struct.ctorAttrs)>public <struct.name>(ParserRuleContext\<<InputSymbolType()>\> parent, int invokingState) { super(parent, invokingState); }<endif>
	public <struct.name>(ParserRuleContext\<<InputSymbolType()>\> parent, int invokingState<struct.ctorAttrs:{a | , <a>}>) {
		super(parent, invokingState);
		<struct.ctorAttrs:{a | this.<a.name> = <a.name>;}; separator="\n">
	}
	@Override public int getRuleIndex() { return RULE_<struct.derivedFromName>; }
<if(struct.provideCopyFrom)> <! don't need copy unless we have subclasses !>
	public <struct.name>() { }
	public void copyFrom(<struct.name> ctx) {
		super.copyFrom(ctx);
		<struct.attrs:{a | this.<a.name> = ctx.<a.name>;}; separator="\n">
	}
<endif>
	<dispatchMethods; separator="\n">
	<extensionMembers; separator="\n">
}
>>

AltLabelStructDecl(struct,attrs,getters,dispatchMethods) ::= <<
public static class <struct.name> extends <currentRule.name; format="cap">Context {
	<attrs:{a | <a>}; separator="\n">
	<getters:{g | <g>}; separator="\n">
	public <struct.name>(<currentRule.name; format="cap">Context ctx) { copyFrom(ctx); }
	<dispatchMethods; separator="\n">
}
>>

ListenerDispatchMethod(method) ::= <<
@Override
public void <if(method.isEnter)>enter<else>exit<endif>Rule(ParseTreeListener\<? super <InputSymbolType()>\> listener) {
	if ( listener instanceof <parser.grammarName>Listener ) ((<parser.grammarName>Listener)listener).<if(method.isEnter)>enter<else>exit<endif><struct.derivedFromName; format="cap">(this);
}
>>

VisitorDispatchMethod(method) ::= <<
@Override
public \<Result> Result accept(ParseTreeVisitor\<? super <InputSymbolType()>, ? extends Result> visitor) {
	if ( visitor instanceof <parser.grammarName>Visitor\<?, ?> ) return ((<parser.grammarName>Visitor\<? super <InputSymbolType()>, ? extends Result>)visitor).visit<struct.derivedFromName; format="cap">(this);
	else return visitor.visitChildren(this);
}
>>

AttributeDecl(d) ::= "public <d.decl>;"

/** If we don't know location of label def x, use this template */
labelref(x) ::= "<if(!x.isLocal)><typedContext(x.ctx)>.<endif><x.name>"

/** For any action chunk, what is correctly-typed context struct ptr? */
ctx(actionChunk) ::= "<typedContext(actionChunk.ctx)>"

// only casts _localctx to the type when the cast isn't redundant (i.e. to a sub-context for a labeled alt)
typedContext(ctx) ::= "<if(ctx.provideCopyFrom)>((<ctx.name>)_localctx)<else>_localctx<endif>"

// used for left-recursive rules
recRuleAltPredicate(ruleName,opPrec)  ::= "precpred(_ctx, <opPrec>)"
recRuleSetReturnAction(src,name)	  ::= "$<name>=$<src>.<name>;"
recRuleSetStopToken()                 ::= "_ctx.stop = _input.LT(-1);"

recRuleAltStartAction(ruleName, ctxName, label) ::= <<
_localctx = new <ctxName>Context(_parentctx, _parentState);
<if(label)>_localctx.<label> = _prevctx;<endif>
pushNewRecursionContext(_localctx, _startState, RULE_<ruleName>);
>>

recRuleLabeledAltStartAction(ruleName, currentAltLabel, label) ::= <<
_localctx = new <currentAltLabel; format="cap">Context(new <ruleName; format="cap">Context(_parentctx, _parentState));
<if(label)>((<currentAltLabel; format="cap">Context)_localctx).<label> = _prevctx;<endif>
pushNewRecursionContext(_localctx, _startState, RULE_<ruleName>);
>>

recRuleReplaceContext(ctxName) ::= <<
_localctx = new <ctxName>Context(_localctx);
_ctx = _localctx;
_prevctx = _localctx;
>>

recRuleSetPrevCtx() ::= <<
if ( _parseListeners!=null ) triggerExitRuleEvent();
_prevctx = _localctx;
>>


LexerFile(file, lexer, namedActions) ::= <<
<fileHeader(file.grammarFileName, file.ANTLRVersion)>
<if(file.genPackage)>
package <file.genPackage>;
<endif>
<namedActions.header>
import org.antlr.v4.runtime.Lexer;
import org.antlr.v4.runtime.CharStream;
import org.antlr.v4.runtime.Token;
import org.antlr.v4.runtime.TokenStream;
import org.antlr.v4.runtime.*;
import org.antlr.v4.runtime.atn.*;
import org.antlr.v4.runtime.dfa.DFA;
import org.antlr.v4.runtime.misc.*;

<lexer>
>>

Lexer(lexer, atn, actionFuncs, sempredFuncs, superClass) ::= <<
public <if(lexer.abstractRecognizer)>abstract <endif>class <lexer.name> extends <superClass> {
	public static final int
		<lexer.tokens:{k | <k>=<lexer.tokens.(k)>}; separator=", ", wrap, anchor>;
	<rest(lexer.modes):{m| public static final int <m> = <i>;}; separator="\n">
	public static String[] modeNames = {
		<lexer.modes:{m| "<m>"}; separator=", ", wrap, anchor>
	};

	public static final String[] tokenNames = {
		"\<INVALID>",
		<lexer.tokenNames:{t | <t>}; separator=", ", wrap, anchor>
	};
	public static final String[] ruleNames = {
		<lexer.ruleNames:{r | "<r>"}; separator=", ", wrap, anchor>
	};

	<namedActions.members>

	public <lexer.name>(CharStream input) {
		super(input);
		_interp = new LexerATNSimulator(this,_ATN);
	}

	@Override
	public String getGrammarFileName() { return "<lexer.grammarFileName>"; }

	@Override
	public String[] getTokenNames() { return tokenNames; }

	@Override
	public String[] getRuleNames() { return ruleNames; }

	@Override
	public String[] getModeNames() { return modeNames; }

	<dumpActions(lexer, "", actionFuncs, sempredFuncs)>
	<atn>
}
>>

SerializedATN(model) ::= <<
<if(rest(model.segments))>
<! requires segmented representation !>
private static final int _serializedATNSegments = <length(model.segments)>;
<model.segments:{segment|private static final String _serializedATNSegment<i0> =
	"<segment; wrap={"+<\n><\t>"}>";}; separator="\n">
public static final String _serializedATN = Utils.join(
	new String[] {
		<model.segments:{segment | _serializedATNSegment<i0>}; separator=",\n">
	},
	""
);
<else>
<! only one segment, can be inlined !>
public static final String _serializedATN =
	"<model.serialized; wrap={"+<\n><\t>"}>";
<endif>
public static final ATN _ATN =
	ATNSimulator.deserialize(_serializedATN.toCharArray());
static {
<!	org.antlr.v4.tool.DOTGenerator dot = new org.antlr.v4.tool.DOTGenerator(null);!>
<!	System.out.println(dot.getDOT(_ATN.decisionToState.get(0), ruleNames, false));!>
<!	System.out.println(dot.getDOT(_ATN.ruleToStartState[2], ruleNames, false));!>
}
>>

/** Using a type to init value map, try to init a type; if not in table
 *	must be an object, default value is "null".
 */
initValue(typeName) ::= <<
<javaTypeInitMap.(typeName)>
>>

codeFileExtension() ::= ".java"<|MERGE_RESOLUTION|>--- conflicted
+++ resolved
@@ -66,18 +66,15 @@
 package <file.genPackage>;
 <endif>
 <header>
+import org.antlr.v4.runtime.Token;
 import org.antlr.v4.runtime.misc.NotNull;
 import org.antlr.v4.runtime.tree.ParseTreeListener;
 
-<<<<<<< HEAD
-public interface <file.grammarName>Listener extends ParseTreeListener\<<InputSymbolType()>\> {
-=======
 /**
  * This interface defines a complete listener for a parse tree produced by
  * {@link <file.parserName>}.
  */
-public interface <file.grammarName>Listener extends ParseTreeListener {
->>>>>>> 3fb9a603
+public interface <file.grammarName>Listener extends ParseTreeListener\<<InputSymbolType()>\> {
 	<file.listenerNames:{lname |
 /**
  * Enter a parse tree produced by {@link <file.parserName>#<lname>\}.
@@ -100,6 +97,7 @@
 <header>
 
 import org.antlr.v4.runtime.ParserRuleContext;
+import org.antlr.v4.runtime.Token;
 import org.antlr.v4.runtime.misc.NotNull;
 import org.antlr.v4.runtime.tree.ErrorNode;
 import org.antlr.v4.runtime.tree.TerminalNode;
@@ -111,15 +109,6 @@
  */
 public class <file.grammarName>BaseListener implements <file.grammarName>Listener {
 	<file.listenerNames:{lname |
-<<<<<<< HEAD
-@Override public void enter<lname; format="cap">(<file.parserName>.<lname; format="cap">Context ctx) { \}
-@Override public void exit<lname; format="cap">(<file.parserName>.<lname; format="cap">Context ctx) { \}}; separator="\n">
-
-	@Override public void enterEveryRule(ParserRuleContext\<? extends <InputSymbolType()>\> ctx) { }
-	@Override public void exitEveryRule(ParserRuleContext\<? extends <InputSymbolType()>\> ctx) { }
-	@Override public void visitTerminal(TerminalNode\<? extends <InputSymbolType()>\> node) { }
-	@Override public void visitErrorNode(ErrorNode\<? extends <InputSymbolType()>\> node) { }
-=======
 /**
  * {@inheritDoc\}
  * \<p/>
@@ -138,26 +127,25 @@
 	 * \<p/>
 	 * The default implementation does nothing.
 	 */
-	@Override public void enterEveryRule(@NotNull ParserRuleContext ctx) { }
+	@Override public void enterEveryRule(@NotNull ParserRuleContext\<? extends <InputSymbolType()>\> ctx) { }
 	/**
 	 * {@inheritDoc\}
 	 * \<p/>
 	 * The default implementation does nothing.
 	 */
-	@Override public void exitEveryRule(@NotNull ParserRuleContext ctx) { }
+	@Override public void exitEveryRule(@NotNull ParserRuleContext\<? extends <InputSymbolType()>\> ctx) { }
 	/**
 	 * {@inheritDoc\}
 	 * \<p/>
 	 * The default implementation does nothing.
 	 */
-	@Override public void visitTerminal(@NotNull TerminalNode node) { }
+	@Override public void visitTerminal(@NotNull TerminalNode\<? extends <InputSymbolType()>\> node) { }
 	/**
 	 * {@inheritDoc\}
 	 * \<p/>
 	 * The default implementation does nothing.
 	 */
-	@Override public void visitErrorNode(@NotNull ErrorNode node) { }
->>>>>>> 3fb9a603
+	@Override public void visitErrorNode(@NotNull ErrorNode\<? extends <InputSymbolType()>\> node) { }
 }
 >>
 
@@ -167,14 +155,10 @@
 package <file.genPackage>;
 <endif>
 <header>
+import org.antlr.v4.runtime.Token;
 import org.antlr.v4.runtime.misc.NotNull;
 import org.antlr.v4.runtime.tree.ParseTreeVisitor;
 
-<<<<<<< HEAD
-public interface <file.grammarName>Visitor\<Symbol extends <InputSymbolType()>, Result> extends ParseTreeVisitor\<Symbol, Result> {
-	<file.visitorNames:{lname |
-Result visit<lname; format="cap">(<file.parserName>.<lname; format="cap">Context ctx);}; separator="\n">
-=======
 /**
  * This interface defines a complete generic visitor for a parse tree produced
  * by {@link <file.parserName>}.
@@ -182,15 +166,14 @@
  * @param \<T> The return type of the visit operation. Use {@link Void} for
  * operations with no return type.
  */
-public interface <file.grammarName>Visitor\<T> extends ParseTreeVisitor\<T> {
+public interface <file.grammarName>Visitor\<Symbol extends <InputSymbolType()>, Result> extends ParseTreeVisitor\<Symbol, Result> {
 	<file.visitorNames:{lname |
 /**
  * Visit a parse tree produced by {@link <file.parserName>#<lname>\}.
  * @param ctx the parse tree
  * @return the visitor result
  */
-T visit<lname; format="cap">(@NotNull <file.parserName>.<lname; format="cap">Context ctx);}; separator="\n">
->>>>>>> 3fb9a603
+Result visit<lname; format="cap">(@NotNull <file.parserName>.<lname; format="cap">Context ctx);}; separator="\n">
 }
 >>
 
@@ -200,14 +183,10 @@
 package <file.genPackage>;
 <endif>
 <header>
+import org.antlr.v4.runtime.Token;
 import org.antlr.v4.runtime.misc.NotNull;
 import org.antlr.v4.runtime.tree.AbstractParseTreeVisitor;
 
-<<<<<<< HEAD
-public class <file.grammarName>BaseVisitor\<Result> extends AbstractParseTreeVisitor\<<InputSymbolType()>, Result> implements <file.grammarName>Visitor\<<InputSymbolType()>, Result> {
-	<file.visitorNames:{lname |
-@Override public Result visit<lname; format="cap">(<file.parserName>.<lname; format="cap">Context ctx) { return visitChildren(ctx); \}}; separator="\n">
-=======
 /**
  * This class provides an empty implementation of {@link <file.grammarName>Visitor},
  * which can be extended to create a visitor which only needs to handle a subset
@@ -216,7 +195,7 @@
  * @param \<T> The return type of the visit operation. Use {@link Void} for
  * operations with no return type.
  */
-public class <file.grammarName>BaseVisitor\<T> extends AbstractParseTreeVisitor\<T> implements <file.grammarName>Visitor\<T> {
+public class <file.grammarName>BaseVisitor\<Result> extends AbstractParseTreeVisitor\<<InputSymbolType()>, Result> implements <file.grammarName>Visitor\<<InputSymbolType()>, Result> {
 	<file.visitorNames:{lname |
 /**
  * {@inheritDoc\}
@@ -224,8 +203,7 @@
  * The default implementation returns the result of calling
  * {@link #visitChildren\} on {@code ctx\}.
  */
-@Override public T visit<lname; format="cap">(@NotNull <file.parserName>.<lname; format="cap">Context ctx) { return visitChildren(ctx); \}}; separator="\n">
->>>>>>> 3fb9a603
+@Override public Result visit<lname; format="cap">(@NotNull <file.parserName>.<lname; format="cap">Context ctx) { return visitChildren(ctx); \}}; separator="\n">
 }
 >>
 
