
<project xmlns="http://maven.apache.org/POM/4.0.0" xmlns:xsi="http://www.w3.org/2001/XMLSchema-instance" xsi:schemaLocation="http://maven.apache.org/POM/4.0.0 http://maven.apache.org/xsd/maven-4.0.0.xsd">
    <modelVersion>4.0.0</modelVersion>

    <parent>
        <groupId>com.tunnelvisionlabs</groupId>
        <artifactId>antlr4-master</artifactId>
<<<<<<< HEAD
        <version>4.3</version>
=======
        <version>4.3.1-SNAPSHOT</version>
>>>>>>> b6311928
    </parent>

    <artifactId>antlr4</artifactId>

    <name>ANTLR 4 Tool</name>
    <description>The ANTLR 4 grammar compiler.</description>

    <dependencies>
        <dependency>
            <groupId>junit</groupId>
            <artifactId>junit</artifactId>
            <version>4.11</version>
            <scope>test</scope>
        </dependency>
        <dependency>
            <groupId>com.tunnelvisionlabs</groupId>
            <artifactId>antlr4-runtime</artifactId>
            <version>${project.version}</version>
            <scope>compile</scope>
        </dependency>
        <dependency>
            <groupId>com.tunnelvisionlabs</groupId>
            <artifactId>antlr4-annotations</artifactId>
            <version>${project.version}</version>
            <scope>compile</scope>
        </dependency>
        <dependency>
            <groupId>org.antlr</groupId>
            <artifactId>antlr-runtime</artifactId>
            <version>3.5.2</version>
            <scope>compile</scope>
        </dependency>
        <dependency>
            <groupId>org.antlr</groupId>
            <artifactId>ST4</artifactId>
            <version>4.0.8</version>
            <scope>compile</scope>
        </dependency>
    </dependencies>

    <profiles>
        <profile>
            <id>sonatype-oss-release</id>
            <build>
                <plugins>
                    <plugin>
                        <groupId>org.apache.maven.plugins</groupId>
                        <artifactId>maven-javadoc-plugin</artifactId>
                        <configuration>
                            <includeDependencySources>true</includeDependencySources>
                            <dependencySourceIncludes>
                                <dependencySourceInclude>org.antlr:antlr4-*</dependencySourceInclude>
                            </dependencySourceIncludes>
                        </configuration>
                    </plugin>

                    <plugin>
                        <groupId>org.apache.maven.plugins</groupId>
                        <artifactId>maven-shade-plugin</artifactId>
                        <version>2.2</version>
                        <inherited>false</inherited>
                        <executions>
                            <execution>
                                <phase>package</phase>
                                <goals>
                                    <goal>shade</goal>
                                </goals>
                                <configuration>
                                    <minimizeJar>true</minimizeJar>
                                    <createDependencyReducedPom>false</createDependencyReducedPom>
                                    <shadedArtifactAttached>true</shadedArtifactAttached>
                                    <createSourcesJar>true</createSourcesJar>
                                    <shadedClassifierName>complete</shadedClassifierName>
                                    <filters>
                                        <filter>
                                            <artifact>org.antlr:antlr4-runtime</artifact>
                                            <includes>
                                                <include>org/antlr/v4/runtime/**</include>
                                            </includes>
                                        </filter>
                                        <filter>
                                            <artifact>org.antlr:antlr4-annotations</artifact>
                                            <includes>
                                                <include>org/antlr/v4/runtime/**</include>
                                            </includes>
                                        </filter>
                                    </filters>
                                    <transformers>
                                        <transformer implementation="org.apache.maven.plugins.shade.resource.ManifestResourceTransformer">
                                            <mainClass>org.antlr.v4.Tool</mainClass>
                                        </transformer>
                                    </transformers>
                                </configuration>
                            </execution>
                        </executions>
                    </plugin>
                </plugins>
            </build>
        </profile>
    </profiles>

    <build>

        <sourceDirectory>src</sourceDirectory>
        <resources>
            <resource>
                <directory>resources</directory>
            </resource>
        </resources>

        <testSourceDirectory>test</testSourceDirectory>
        <testResources>
            <testResource>
                <directory>test</directory>
            </testResource>
        </testResources>

        <plugins>

           <plugin>
                <groupId>org.antlr</groupId>
                <artifactId>antlr3-maven-plugin</artifactId>
                <version>3.5.2</version>
                <configuration>
                    <sourceDirectory>src</sourceDirectory>
                    <verbose>true</verbose>
                </configuration>
                <executions>
                    <execution>
                        <goals>
                            <goal>antlr</goal>
                        </goals>
                    </execution>
                </executions>
            </plugin>

        </plugins>
    </build>

</project><|MERGE_RESOLUTION|>--- conflicted
+++ resolved
@@ -5,11 +5,7 @@
     <parent>
         <groupId>com.tunnelvisionlabs</groupId>
         <artifactId>antlr4-master</artifactId>
-<<<<<<< HEAD
-        <version>4.3</version>
-=======
         <version>4.3.1-SNAPSHOT</version>
->>>>>>> b6311928
     </parent>
 
     <artifactId>antlr4</artifactId>
