/*
 [The "BSD license"]
  Copyright (c) 2011 Terence Parr
  All rights reserved.

  Redistribution and use in source and binary forms, with or without
  modification, are permitted provided that the following conditions
  are met:

  1. Redistributions of source code must retain the above copyright
     notice, this list of conditions and the following disclaimer.
  2. Redistributions in binary form must reproduce the above copyright
     notice, this list of conditions and the following disclaimer in the
     documentation and/or other materials provided with the distribution.
  3. The name of the author may not be used to endorse or promote products
     derived from this software without specific prior written permission.

  THIS SOFTWARE IS PROVIDED BY THE AUTHOR ``AS IS'' AND ANY EXPRESS OR
  IMPLIED WARRANTIES, INCLUDING, BUT NOT LIMITED TO, THE IMPLIED WARRANTIES
  OF MERCHANTABILITY AND FITNESS FOR A PARTICULAR PURPOSE ARE DISCLAIMED.
  IN NO EVENT SHALL THE AUTHOR BE LIABLE FOR ANY DIRECT, INDIRECT,
  INCIDENTAL, SPECIAL, EXEMPLARY, OR CONSEQUENTIAL DAMAGES (INCLUDING, BUT
  NOT LIMITED TO, PROCUREMENT OF SUBSTITUTE GOODS OR SERVICES; LOSS OF USE,
  DATA, OR PROFITS; OR BUSINESS INTERRUPTION) HOWEVER CAUSED AND ON ANY
  THEORY OF LIABILITY, WHETHER IN CONTRACT, STRICT LIABILITY, OR TORT
  (INCLUDING NEGLIGENCE OR OTHERWISE) ARISING IN ANY WAY OUT OF THE USE OF
  THIS SOFTWARE, EVEN IF ADVISED OF THE POSSIBILITY OF SUCH DAMAGE.
 */

package org.antlr.v4.test;

import org.junit.Test;

public class TestSemPredEvalParser extends BaseTest {
	// TEST VALIDATING PREDS

	@Test public void testSimpleValidate() throws Exception {
		String grammar =
			"grammar T;\n" +
				"s : a a a;\n" +
				"a : {false}? ID  {System.out.println(\"alt 1\");}\n" +
				"  | {true}?  INT {System.out.println(\"alt 2\");}\n" +
				"  ;\n" +
				"ID : 'a'..'z'+ ;\n" +
				"INT : '0'..'9'+;\n" +
				"WS : (' '|'\\n') {skip();} ;\n";

		String found = execParser("T.g", grammar, "TParser", "TLexer", "s",
								  "3 4 x", false);
		String expecting =
			"alt 2\n" +
			"alt 2\n";
		assertEquals(expecting, found);

		expecting = "line 1:4 no viable alternative at input 'x'\n";
		assertEquals(expecting, stderrDuringParse);
	}

	@Test public void testValidateInDFA() throws Exception {
		String grammar =
			"grammar T;\n" +
				"s : a ';' a;\n" +
				// ';' helps us to resynchronize without consuming
				// 2nd 'a' reference. We our testing that the DFA also
				// throws an exception if the validating predicate fails
				"a : {false}? ID  {System.out.println(\"alt 1\");}\n" +
				"  | {true}?  INT {System.out.println(\"alt 2\");}\n" +
				"  ;\n" +
				"ID : 'a'..'z'+ ;\n" +
				"INT : '0'..'9'+;\n" +
				"WS : (' '|'\\n') {skip();} ;\n";

		String found = execParser("T.g", grammar, "TParser", "TLexer", "s",
								  "x ; y", false);
		String expecting = "";
		assertEquals(expecting, found);

		expecting =
			"line 1:0 no viable alternative at input 'x'\n" +
			"line 1:4 no viable alternative at input 'y'\n";
		assertEquals(expecting, stderrDuringParse);
	}

	// TEST DISAMBIG PREDS

	@Test public void testSimple() throws Exception {
		String grammar =
			"grammar T;\n" +
				"s : a a a;\n" + // do 3x: once in ATN, next in DFA then INT in ATN
				"a : {false}? ID {System.out.println(\"alt 1\");}\n" +
				"  | {true}?  ID {System.out.println(\"alt 2\");}\n" +
				"  | INT         {System.out.println(\"alt 3\");}\n" +
				"  ;\n" +
				"ID : 'a'..'z'+ ;\n" +
				"INT : '0'..'9'+;\n" +
				"WS : (' '|'\\n') {skip();} ;\n";

		String found = execParser("T.g", grammar, "TParser", "TLexer", "s",
								  "x y 3", false);
		String expecting =
			"alt 2\n" +
				"alt 2\n" +
				"alt 3\n";
		assertEquals(expecting, found);
	}

	@Test public void testOrder() throws Exception {
		// Under new predicate ordering rules (see antlr/antlr4#29), the first
		// alt with an acceptable config (unpredicated, or predicated and evaluates
		// to true) is chosen.
		String grammar =
			"grammar T;\n" +
				"s : a {} a;\n" + // do 2x: once in ATN, next in DFA;
								  // action blocks lookahead from falling off of 'a'
								  // and looking into 2nd 'a' ref. !ctx dependent pred
				"a :          ID {System.out.println(\"alt 1\");}\n" +
				"  | {true}?  ID {System.out.println(\"alt 2\");}\n" +
				"  ;\n" +
				"ID : 'a'..'z'+ ;\n" +
				"INT : '0'..'9'+;\n" +
				"WS : (' '|'\\n') {skip();} ;\n";

		String found = execParser("T.g", grammar, "TParser", "TLexer", "s",
								  "x y", false);
		String expecting =
			"alt 1\n" +
			"alt 1\n";
		assertEquals(expecting, found);
	}

	@Test public void test2UnpredicatedAlts() throws Exception {
		// We have n-2 predicates for n alternatives. We have no choice
		// but to pick the first on predicated alternative if the n-2
		// predicates fail.
		// this should call reportInsufficientPredicates()
		String grammar =
			"grammar T;\n" +
			"@header {" +
			"import java.util.*;" +
			"}" +
			"s : a ';' a;\n" + // do 2x: once in ATN, next in DFA
			"a :          ID {System.out.println(\"alt 1\");}\n" +
			"  |          ID {System.out.println(\"alt 2\");}\n" +
			"  | {false}? ID {System.out.println(\"alt 3\");}\n" +
			"  ;\n" +
			"ID : 'a'..'z'+ ;\n" +
			"INT : '0'..'9'+;\n" +
			"WS : (' '|'\\n') {skip();} ;\n";

		String found = execParser("T.g", grammar, "TParser", "TLexer", "s",
								  "x; y", true);
		String expecting =
			"alt 1\n" +
			"alt 1\n";
		assertEquals(expecting, found);
<<<<<<< HEAD
        assertEquals("line 1:0 reportAttemptingFullContext d=0: [(10,1,[4]), (14,2,[4]), (20,3,[4],{1:0}?)],hasSemanticContext=true, input='x'\n" +
					 "line 1:0 reportAmbiguity d=0: ambigAlts={1..2}:[(6,1,[]), (6,2,[]), (6,3,[],{1:0}?)],hasSemanticContext=true,conflictingAlts={1..3}, input='x'\n" +
					 "line 1:3 reportAttemptingFullContext d=0: [(10,1,[8]), (14,2,[8]), (20,3,[8],{1:0}?)],hasSemanticContext=true, input='y'\n" +
					 "line 1:3 reportAmbiguity d=0: ambigAlts={1..2}:[(1,1,[]), (1,2,[]), (1,3,[],{1:0}?)],hasSemanticContext=true,conflictingAlts={1..3}, input='y'\n",
=======
		assertEquals("line 1:0 reportAttemptingFullContext d=0, input='x'\n" +
					 "line 1:0 reportAmbiguity d=0: ambigAlts={1..2}, input='x'\n" +
					 "line 1:3 reportAttemptingFullContext d=0, input='y'\n" +
					 "line 1:3 reportAmbiguity d=0: ambigAlts={1..2}, input='y'\n",
>>>>>>> fdb92ccf
                     this.stderrDuringParse);
	}

	@Test public void test2UnpredicatedAltsAndOneOrthogonalAlt() throws Exception {
		// We have n-2 predicates for n alternatives. We have no choice
		// but to pick the first on predicated alternative if the n-2
		// predicates fail.
		// this should call reportInsufficientPredicates()
		String grammar =
			"grammar T;\n" +
			"@header {" +
			"import java.util.*;" +
			"}" +
			"s : a ';' a ';' a;\n" +
			"a : INT         {System.out.println(\"alt 1\");}\n" +
			"  |          ID {System.out.println(\"alt 2\");}\n" + // must pick this one for ID since pred is false
			"  |          ID {System.out.println(\"alt 3\");}\n" +
			"  | {false}? ID {System.out.println(\"alt 4\");}\n" +
			"  ;\n" +
			"ID : 'a'..'z'+ ;\n" +
			"INT : '0'..'9'+;\n" +
			"WS : (' '|'\\n') {skip();} ;\n";

		String found = execParser("T.g", grammar, "TParser", "TLexer", "s",
								  "34; x; y", true);
		String expecting =
			"alt 1\n" +
			"alt 2\n" +
			"alt 2\n";
		assertEquals(expecting, found);
<<<<<<< HEAD
        assertEquals("line 1:4 reportAttemptingFullContext d=0: [(14,1,[8]), (18,2,[8]), (22,3,[8]), (28,4,[8],{1:0}?)],hasSemanticContext=true, input='x'\n" +
					 "line 1:4 reportAmbiguity d=0: ambigAlts={2..3}:[(10,2,[]), (10,3,[]), (10,4,[],{1:0}?)],hasSemanticContext=true,conflictingAlts={2..4}, input='x'\n" +
					 "line 1:7 reportAttemptingFullContext d=0: [(14,1,[12]), (18,2,[12]), (22,3,[12]), (28,4,[12],{1:0}?)],hasSemanticContext=true, input='y'\n" +
					 "line 1:7 reportAmbiguity d=0: ambigAlts={2..3}:[(1,2,[]), (1,3,[]), (1,4,[],{1:0}?)],hasSemanticContext=true,conflictingAlts={2..4}, input='y'\n",
=======
		assertEquals("line 1:4 reportAttemptingFullContext d=0, input='x'\n" +
					 "line 1:4 reportAmbiguity d=0: ambigAlts={2..3}, input='x'\n" +
					 "line 1:7 reportAttemptingFullContext d=0, input='y'\n" +
					 "line 1:7 reportAmbiguity d=0: ambigAlts={2..3}, input='y'\n",
>>>>>>> fdb92ccf
					 this.stderrDuringParse);
	}

	@Test public void testRewindBeforePredEval() throws Exception {
		// The parser consumes ID and moves to the 2nd token INT.
		// To properly evaluate the predicates after matching ID INT,
		// we must correctly see come back to starting index so LT(1) works
		String grammar =
			"grammar T;\n" +
				"s : a a;\n" +
				"a : {_input.LT(1).getText().equals(\"x\")}? ID INT {System.out.println(\"alt 1\");}\n" +
				"  | {_input.LT(1).getText().equals(\"y\")}? ID INT {System.out.println(\"alt 2\");}\n" +
				"  ;\n" +
				"ID : 'a'..'z'+ ;\n" +
				"INT : '0'..'9'+;\n" +
				"WS : (' '|'\\n') {skip();} ;\n";

		String found = execParser("T.g", grammar, "TParser", "TLexer", "s",
								  "y 3 x 4", false);
		String expecting =
			"alt 2\n" +
			"alt 1\n";
		assertEquals(expecting, found);
	}

	@Test public void testNoTruePredsThrowsNoViableAlt() throws Exception {
		// checks that we throw exception if all alts
		// are covered with a predicate and none succeeds
		String grammar =
			"grammar T;\n" +
			"s : a a;\n" +
			"a : {false}? ID INT {System.out.println(\"alt 1\");}\n" +
			"  | {false}? ID INT {System.out.println(\"alt 2\");}\n" +
			"  ;\n" +
			"ID : 'a'..'z'+ ;\n" +
			"INT : '0'..'9'+;\n" +
			"WS : (' '|'\\n') {skip();} ;\n";

		execParser("T.g", grammar, "TParser", "TLexer", "s",
				   "y 3 x 4", false);
		String expecting = "line 1:0 no viable alternative at input 'y'\n";
		String result = stderrDuringParse;
		assertEquals(expecting, result);
	}

	@Test public void testToLeft() throws Exception {
		String grammar =
			"grammar T;\n" +
				"s : a+ ;\n" +
   			"a : {false}? ID {System.out.println(\"alt 1\");}\n" +
   			"  | {true}?  ID {System.out.println(\"alt 2\");}\n" +
   			"  ;\n" +
   			"ID : 'a'..'z'+ ;\n" +
   			"INT : '0'..'9'+;\n" +
   			"WS : (' '|'\\n') {skip();} ;\n";

   		String found = execParser("T.g", grammar, "TParser", "TLexer", "s",
   								  "x x y", false);
   		String expecting =
   			"alt 2\n" +
   			"alt 2\n" +
   			"alt 2\n";
   		assertEquals(expecting, found);
   	}

	@Test
	public void testUnpredicatedPathsInAlt() throws Exception{
		String grammar =
			"grammar T;\n" +
				"s : a {System.out.println(\"alt 1\");}\n" +
				"  | b {System.out.println(\"alt 2\");}\n" +
				"  ;\n" +
				"a : {false}? ID INT\n" +
				"  | ID INT\n" +
				"  ;\n" +
				"b : ID ID\n" +
				"  ;\n" +
				"ID : 'a'..'z'+ ;\n" +
				"INT : '0'..'9'+;\n" +
				"WS : (' '|'\\n') {skip();} ;\n";

		String found = execParser("T.g", grammar, "TParser", "TLexer", "s",
								  "x 4", false);
		String expecting =
			"alt 1\n";
		assertEquals(expecting, found);

		expecting = null;
		assertEquals(expecting, stderrDuringParse);
	}

	@Test public void testActionHidesPreds() throws Exception {
		// can't see preds, resolves to first alt found (1 in this case)
		String grammar =
			"grammar T;\n" +
			"@members {int i;}\n" +
			"s : a+ ;\n" +
			"a : {i=1;} ID {i==1}? {System.out.println(\"alt 1\");}\n" +
			"  | {i=2;} ID {i==2}? {System.out.println(\"alt 2\");}\n" +
			"  ;\n" +
			"ID : 'a'..'z'+ ;\n" +
			"INT : '0'..'9'+;\n" +
			"WS : (' '|'\\n') {skip();} ;\n";

		String found = execParser("T.g", grammar, "TParser", "TLexer", "s",
								  "x x y", false);
		String expecting =
			"alt 1\n" +
			"alt 1\n" +
			"alt 1\n";
		assertEquals(expecting, found);
	}

	/** In this case, we use predicates that depend on global information
	 *  like we would do for a symbol table. We simply execute
	 *  the predicates assuming that all necessary information is available.
	 *  The i++ action is done outside of the prediction and so it is executed.
	 */
	@Test public void testToLeftWithVaryingPredicate() throws Exception {
		String grammar =
			"grammar T;\n" +
			"@members {int i=0;}\n" +
			"s : ({i++; System.out.println(\"i=\"+i);} a)+ ;\n" +
			"a : {i % 2 == 0}? ID {System.out.println(\"alt 1\");}\n" +
			"  | {i % 2 != 0}? ID {System.out.println(\"alt 2\");}\n" +
			"  ;\n" +
			"ID : 'a'..'z'+ ;\n" +
			"INT : '0'..'9'+;\n" +
			"WS : (' '|'\\n') {skip();} ;\n";

		String found = execParser("T.g", grammar, "TParser", "TLexer", "s",
								  "x x y", false);
		String expecting =
			"i=1\n" +
			"alt 2\n" +
			"i=2\n" +
			"alt 1\n" +
			"i=3\n" +
			"alt 2\n";
		assertEquals(expecting, found);
	}

	/**
	 * In this case, we're passing a parameter into a rule that uses that
	 * information to predict the alternatives. This is the special case
	 * where we know exactly which context we are in. The context stack
	 * is empty and we have not dipped into the outer context to make a decision.
	 */
	@Test public void testPredicateDependentOnArg() throws Exception {
		String grammar =
			"grammar T;\n" +
			"@members {int i=0;}\n" +
			"s : a[2] a[1];\n" +
			"a[int i]" +
			"  : {$i==1}? ID {System.out.println(\"alt 1\");}\n" +
			"  | {$i==2}? ID {System.out.println(\"alt 2\");}\n" +
			"  ;\n" +
			"ID : 'a'..'z'+ ;\n" +
			"INT : '0'..'9'+;\n" +
			"WS : (' '|'\\n') {skip();} ;\n";

		String found = execParser("T.g", grammar, "TParser", "TLexer", "s",
								  "a b", false);
		String expecting =
			"alt 2\n" +
			"alt 1\n";
		assertEquals(expecting, found);
	}

	/** In this case, we have to ensure that the predicates are not
	 tested during the closure after recognizing the 1st ID. The
	 closure will fall off the end of 'a' 1st time and reach into the
	 a[1] rule invocation. It should not execute predicates because it
	 does not know what the parameter is. The context stack will not
	 be empty and so they should be ignored. It will not affect
	 recognition, however. We are really making sure the ATN
     simulation doesn't crash with context object issues when it
     encounters preds during FOLLOW.
     */
    @Test public void testPredicateDependentOnArg2() throws Exception {
        String grammar =
            "grammar T;\n" +
            "s : a[2] a[1];\n" +
            "a[int i]" +
            "  : {$i==1}? ID\n" +
            "  | {$i==2}? ID\n" +
            "  ;\n" +
            "ID : 'a'..'z'+ ;\n" +
            "INT : '0'..'9'+;\n" +
            "WS : (' '|'\\n') {skip();} ;\n";

        String found = execParser("T.g", grammar, "TParser", "TLexer", "s",
                                  "a b", false);
        String expecting =
        "";
        assertEquals(expecting, found);
    }

    @Test public void testDependentPredNotInOuterCtxShouldBeIgnored() throws Exception {
        // uses ID ';' or ID '.' lookahead to solve s. preds not tested.
        String grammar =
            "grammar T;\n" +
            "s : b[2] ';' |  b[2] '.' ;\n" + // decision in s drills down to ctx-dependent pred in a;
            "b[int i] : a[i] ;\n" +
            "a[int i]" +
            "  : {$i==1}? ID {System.out.println(\"alt 1\");}\n" +
            "  | {$i==2}? ID {System.out.println(\"alt 2\");}\n" +
            "  ;" +
            "ID : 'a'..'z'+ ;\n" +
            "INT : '0'..'9'+;\n" +
            "WS : (' '|'\\n') {skip();} ;\n";

        String found = execParser("T.g", grammar, "TParser", "TLexer", "s",
                                  "a;", false);
        String expecting =
            "alt 2\n";
        assertEquals(expecting, found);
    }

    @Test public void testIndependentPredNotPassedOuterCtxToAvoidCastException() throws Exception {
        String grammar =
            "grammar T;\n" +
            "s : b ';' |  b '.' ;\n" +
            "b : a ;\n" +
            "a" +
            "  : {false}? ID {System.out.println(\"alt 1\");}\n" +
            "  | {true}? ID {System.out.println(\"alt 2\");}\n" +
            "  ;" +
            "ID : 'a'..'z'+ ;\n" +
            "INT : '0'..'9'+;\n" +
            "WS : (' '|'\\n') {skip();} ;\n";

        String found = execParser("T.g", grammar, "TParser", "TLexer", "s",
                                  "a;", false);
        String expecting =
            "alt 2\n";
        assertEquals(expecting, found);
    }

    /** During a global follow operation, we still collect semantic
     *  predicates as long as they are not dependent on local context
     */
    @Test public void testPredsInGlobalFOLLOW() throws Exception {
        String grammar =
        "grammar T;\n" +
        "@members {" +
        "void f(Object s) {System.out.println(s);}\n" +
        "boolean p(boolean v) {System.out.println(\"eval=\"+v); return v;}\n" +
        "}\n" +
        "s : e {p(true)}? {f(\"parse\");} '!' ;\n" +
        "t : e {p(false)}? ID ;\n" +
        "e : ID | ;\n" + // non-LL(1) so we use ATN
        "ID : 'a'..'z'+ ;\n" +
        "INT : '0'..'9'+;\n" +
        "WS : (' '|'\\n') {skip();} ;\n";

   		String found = execParser("T.g", grammar, "TParser", "TLexer", "s",
   								  "a!", false);
   		String expecting =
   			"eval=true\n" + // now we are parsing
   			"parse\n";
   		assertEquals(expecting, found);
   	}

   	/** We cannot collect predicates that are dependent on local context if
   	 *  we are doing a global follow. They appear as if they were not there at all.
   	 */
   	@Test public void testDepedentPredsInGlobalFOLLOW() throws Exception {
   		String grammar =
   			"grammar T;\n" +
   			"@members {" +
   			"void f(Object s) {System.out.println(s);}\n" +
   			"boolean p(boolean v) {System.out.println(\"eval=\"+v); return v;}\n" +
   			"}\n" +
   			"s : a[99] ;\n" +
   			"a[int i] : e {p($i==99)}? {f(\"parse\");} '!' ;\n" +
   			"b[int i] : e {p($i==99)}? ID ;\n" +
   			"e : ID | ;\n" + // non-LL(1) so we use ATN
   			"ID : 'a'..'z'+ ;\n" +
   			"INT : '0'..'9'+;\n" +
   			"WS : (' '|'\\n') {skip();} ;\n";

   		String found = execParser("T.g", grammar, "TParser", "TLexer", "s",
   								  "a!", false);
   		String expecting =
   			"eval=true\n" +
   			"parse\n";
   		assertEquals(expecting, found);
   	}

	/** Regular non-forced actions can create side effects used by semantic
	 *  predicates and so we cannot evaluate any semantic predicate
	 *  encountered after having seen a regular action. This includes
	 *  during global follow operations.
	 */
	@Test public void testActionsHidePredsInGlobalFOLLOW() throws Exception {
		String grammar =
			"grammar T;\n" +
			"@members {" +
			"void f(Object s) {System.out.println(s);}\n" +
			"boolean p(boolean v) {System.out.println(\"eval=\"+v); return v;}\n" +
			"}\n" +
			"s : e {} {p(true)}? {f(\"parse\");} '!' ;\n" +
			"t : e {} {p(false)}? ID ;\n" +
			"e : ID | ;\n" + // non-LL(1) so we use ATN
			"ID : 'a'..'z'+ ;\n" +
			"INT : '0'..'9'+;\n" +
			"WS : (' '|'\\n') {skip();} ;\n";

		String found = execParser("T.g", grammar, "TParser", "TLexer", "s",
								  "a!", false);
		String expecting =
			"eval=true\n" +
			"parse\n";
		assertEquals(expecting, found);
	}

	/** if you call a rule as part of FOLLOW with $i, can't execute, but
	 *  what if there is a forced action in that called rule?  We should
	 *  NOT execute any actions after
	 *
	 *  a[int i] : e x[$i] ;
	 *  b[int i] : e x[$i] ;
	 *  e : ID | ;
	 *  x[int i] : {{$i=3;}} ID ;
	 *
	 *  use global context?
	 */

}<|MERGE_RESOLUTION|>--- conflicted
+++ resolved
@@ -153,17 +153,10 @@
 			"alt 1\n" +
 			"alt 1\n";
 		assertEquals(expecting, found);
-<<<<<<< HEAD
-        assertEquals("line 1:0 reportAttemptingFullContext d=0: [(10,1,[4]), (14,2,[4]), (20,3,[4],{1:0}?)],hasSemanticContext=true, input='x'\n" +
-					 "line 1:0 reportAmbiguity d=0: ambigAlts={1..2}:[(6,1,[]), (6,2,[]), (6,3,[],{1:0}?)],hasSemanticContext=true,conflictingAlts={1..3}, input='x'\n" +
-					 "line 1:3 reportAttemptingFullContext d=0: [(10,1,[8]), (14,2,[8]), (20,3,[8],{1:0}?)],hasSemanticContext=true, input='y'\n" +
-					 "line 1:3 reportAmbiguity d=0: ambigAlts={1..2}:[(1,1,[]), (1,2,[]), (1,3,[],{1:0}?)],hasSemanticContext=true,conflictingAlts={1..3}, input='y'\n",
-=======
 		assertEquals("line 1:0 reportAttemptingFullContext d=0, input='x'\n" +
 					 "line 1:0 reportAmbiguity d=0: ambigAlts={1..2}, input='x'\n" +
 					 "line 1:3 reportAttemptingFullContext d=0, input='y'\n" +
 					 "line 1:3 reportAmbiguity d=0: ambigAlts={1..2}, input='y'\n",
->>>>>>> fdb92ccf
                      this.stderrDuringParse);
 	}
 
@@ -194,17 +187,10 @@
 			"alt 2\n" +
 			"alt 2\n";
 		assertEquals(expecting, found);
-<<<<<<< HEAD
-        assertEquals("line 1:4 reportAttemptingFullContext d=0: [(14,1,[8]), (18,2,[8]), (22,3,[8]), (28,4,[8],{1:0}?)],hasSemanticContext=true, input='x'\n" +
-					 "line 1:4 reportAmbiguity d=0: ambigAlts={2..3}:[(10,2,[]), (10,3,[]), (10,4,[],{1:0}?)],hasSemanticContext=true,conflictingAlts={2..4}, input='x'\n" +
-					 "line 1:7 reportAttemptingFullContext d=0: [(14,1,[12]), (18,2,[12]), (22,3,[12]), (28,4,[12],{1:0}?)],hasSemanticContext=true, input='y'\n" +
-					 "line 1:7 reportAmbiguity d=0: ambigAlts={2..3}:[(1,2,[]), (1,3,[]), (1,4,[],{1:0}?)],hasSemanticContext=true,conflictingAlts={2..4}, input='y'\n",
-=======
 		assertEquals("line 1:4 reportAttemptingFullContext d=0, input='x'\n" +
 					 "line 1:4 reportAmbiguity d=0: ambigAlts={2..3}, input='x'\n" +
 					 "line 1:7 reportAttemptingFullContext d=0, input='y'\n" +
 					 "line 1:7 reportAmbiguity d=0: ambigAlts={2..3}, input='y'\n",
->>>>>>> fdb92ccf
 					 this.stderrDuringParse);
 	}
 
