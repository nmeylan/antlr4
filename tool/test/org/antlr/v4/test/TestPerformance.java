--- conflicted
+++ resolved
@@ -128,11 +128,7 @@
     private int currentPass;
 
     @Test
-<<<<<<< HEAD
     //@Ignore
-=======
-    @Ignore
->>>>>>> 702b91fa
     public void compileJdk() throws IOException {
         compileParser(USE_LR_GRAMMAR);
         JavaParserFactory factory = getParserFactory();
