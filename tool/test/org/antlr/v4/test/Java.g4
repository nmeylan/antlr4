--- conflicted
+++ resolved
@@ -614,12 +614,7 @@
     ;
 
 statement
-<<<<<<< HEAD
-@leftfactor{catches}
-    : block
-=======
     :	block
->>>>>>> ac7cc7da
     |   ASSERT expression (':' expression)? ';'
     |   'if' parExpression statement ('else' statement)?
     |   'for' '(' forControl ')' statement
