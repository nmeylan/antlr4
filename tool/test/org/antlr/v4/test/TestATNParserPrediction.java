--- conflicted
+++ resolved
@@ -525,13 +525,8 @@
 			catch (NoViableAltException nvae) {
 				nvae.printStackTrace(System.err);
 			}
-<<<<<<< HEAD
 			DFA dfa = interp.getATNSimulator().atn.decisionToDFA[decision];
-			assertEquals(dfaString[i], dfa.toString(g.getTokenDisplayNames(), g.rules.keySet().toArray(new String[g.rules.size()])));
-=======
-			DFA dfa = interp.parser.decisionToDFA[decision];
-			assertEquals(dfaString[i], dfa.toString(g.getVocabulary()));
->>>>>>> d5066026
+			assertEquals(dfaString[i], dfa.toString(g.getVocabulary(), g.rules.keySet().toArray(new String[g.rules.size()])));
 		}
 	}
 }