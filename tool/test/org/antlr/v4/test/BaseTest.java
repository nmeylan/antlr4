--- conflicted
+++ resolved
@@ -237,11 +237,7 @@
 									  ATN atn,
 									  CharStream input)
 	{
-<<<<<<< HEAD
 		LexerATNSimulator interp = new LexerATNSimulator(atn);
-=======
-		LexerATNSimulator interp = new LexerATNSimulator(atn,new DFA[] { new DFA(atn.modeToStartState.get(Lexer.DEFAULT_MODE)) },null);
->>>>>>> 7a7f4a78
 		List<String> tokenTypes = new ArrayList<String>();
 		int ttype;
 		boolean hitEOF = false;
@@ -408,7 +404,6 @@
 		*/
 	}
 
-<<<<<<< HEAD
 	public List<String> getCompileOptions() {
 		List<String> compileOptions = new ArrayList<String>();
 		compileOptions.add("-g");
@@ -451,9 +446,6 @@
 		return null;
 	}
 
-
-=======
->>>>>>> 7a7f4a78
 	/** Return true if all is ok, no errors */
 	protected ErrorQueue antlr(String fileName, String grammarFileName, String grammarStr, boolean defaultListener, String... extraOptions) {
 		System.out.println("dir "+tmpdir);
@@ -495,7 +487,6 @@
 			}
 		}
 
-<<<<<<< HEAD
 		if ( !defaultListener && !equeue.warnings.isEmpty() ) {
 			System.err.println("antlr reports warnings from "+options);
 			for (int i = 0; i < equeue.warnings.size(); i++) {
@@ -504,10 +495,7 @@
 			}
 		}
 
-		return allIsWell;
-=======
 		return equeue;
->>>>>>> 7a7f4a78
 	}
 
 	protected String execLexer(String grammarFileName,
