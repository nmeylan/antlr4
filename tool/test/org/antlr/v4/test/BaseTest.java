--- conflicted
+++ resolved
@@ -469,18 +469,10 @@
 								String input, boolean debug)
 	{
 		boolean success = rawGenerateAndBuildRecognizer(grammarFileName,
-<<<<<<< HEAD
-									  grammarStr,
-									  parserName,
-									  lexerName,
-									  "-visitor");
-=======
 														grammarStr,
 														parserName,
 														lexerName,
-														"-parse-listener",
 														"-visitor");
->>>>>>> adad53ee
 		assertTrue(success);
 		writeFile(tmpdir, "input", input);
 		return rawExecRecognizer(parserName,
@@ -1125,16 +1117,12 @@
 		}
 
 		@Override
-		public String getText(RuleContext ctx) {
+		public String getText(RuleContext<?> ctx) {
 			throw new UnsupportedOperationException("can't give strings");
 		}
 
 		@Override
-<<<<<<< HEAD
-		public String toString(Object start, Object stop) {
-=======
-		public String getText(Token start, Token stop) {
->>>>>>> adad53ee
+		public String getText(Object start, Object stop) {
 			return null;
 		}
 	}
