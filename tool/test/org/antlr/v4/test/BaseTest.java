/*
 * [The "BSD license"]
 *  Copyright (c) 2012 Terence Parr
 *  Copyright (c) 2012 Sam Harwell
 *  All rights reserved.
 *
 *  Redistribution and use in source and binary forms, with or without
 *  modification, are permitted provided that the following conditions
 *  are met:
 *
 *  1. Redistributions of source code must retain the above copyright
 *     notice, this list of conditions and the following disclaimer.
 *  2. Redistributions in binary form must reproduce the above copyright
 *     notice, this list of conditions and the following disclaimer in the
 *     documentation and/or other materials provided with the distribution.
 *  3. The name of the author may not be used to endorse or promote products
 *     derived from this software without specific prior written permission.
 *
 *  THIS SOFTWARE IS PROVIDED BY THE AUTHOR ``AS IS'' AND ANY EXPRESS OR
 *  IMPLIED WARRANTIES, INCLUDING, BUT NOT LIMITED TO, THE IMPLIED WARRANTIES
 *  OF MERCHANTABILITY AND FITNESS FOR A PARTICULAR PURPOSE ARE DISCLAIMED.
 *  IN NO EVENT SHALL THE AUTHOR BE LIABLE FOR ANY DIRECT, INDIRECT,
 *  INCIDENTAL, SPECIAL, EXEMPLARY, OR CONSEQUENTIAL DAMAGES (INCLUDING, BUT
 *  NOT LIMITED TO, PROCUREMENT OF SUBSTITUTE GOODS OR SERVICES; LOSS OF USE,
 *  DATA, OR PROFITS; OR BUSINESS INTERRUPTION) HOWEVER CAUSED AND ON ANY
 *  THEORY OF LIABILITY, WHETHER IN CONTRACT, STRICT LIABILITY, OR TORT
 *  (INCLUDING NEGLIGENCE OR OTHERWISE) ARISING IN ANY WAY OUT OF THE USE OF
 *  THIS SOFTWARE, EVEN IF ADVISED OF THE POSSIBILITY OF SUCH DAMAGE.
 */
package org.antlr.v4.test;

import org.antlr.v4.Tool;
import org.antlr.v4.automata.ATNFactory;
import org.antlr.v4.automata.ATNPrinter;
import org.antlr.v4.automata.LexerATNFactory;
import org.antlr.v4.automata.ParserATNFactory;
import org.antlr.v4.codegen.CodeGenerator;
import org.antlr.v4.runtime.ANTLRInputStream;
import org.antlr.v4.runtime.CharStream;
import org.antlr.v4.runtime.CommonToken;
import org.antlr.v4.runtime.CommonTokenStream;
import org.antlr.v4.runtime.IntStream;
import org.antlr.v4.runtime.Lexer;
import org.antlr.v4.runtime.Parser;
import org.antlr.v4.runtime.RuleContext;
import org.antlr.v4.runtime.Token;
import org.antlr.v4.runtime.TokenSource;
import org.antlr.v4.runtime.TokenStream;
import org.antlr.v4.runtime.WritableToken;
import org.antlr.v4.runtime.atn.ATN;
import org.antlr.v4.runtime.atn.ATNDeserializer;
import org.antlr.v4.runtime.atn.ATNSerializer;
import org.antlr.v4.runtime.atn.ATNState;
import org.antlr.v4.runtime.atn.DecisionState;
import org.antlr.v4.runtime.atn.LexerATNSimulator;
import org.antlr.v4.runtime.dfa.DFA;
import org.antlr.v4.runtime.misc.IntegerList;
import org.antlr.v4.runtime.misc.Interval;
import org.antlr.v4.runtime.misc.NotNull;
import org.antlr.v4.runtime.misc.Nullable;
<<<<<<< HEAD
=======
import org.antlr.v4.runtime.misc.Pair;
import org.antlr.v4.runtime.misc.Utils;
>>>>>>> 5bd415b1
import org.antlr.v4.runtime.tree.ParseTree;
import org.antlr.v4.semantics.SemanticPipeline;
import org.antlr.v4.tool.ANTLRMessage;
import org.antlr.v4.tool.DOTGenerator;
import org.antlr.v4.tool.DefaultToolListener;
import org.antlr.v4.tool.Grammar;
import org.antlr.v4.tool.GrammarSemanticsMessage;
import org.antlr.v4.tool.LexerGrammar;
import org.antlr.v4.tool.Rule;
import org.junit.Before;
import org.junit.rules.TestRule;
import org.junit.rules.TestWatcher;
import org.junit.runner.Description;
import org.stringtemplate.v4.ST;
import org.stringtemplate.v4.STGroup;
import org.stringtemplate.v4.STGroupString;

import javax.tools.JavaCompiler;
import javax.tools.JavaFileObject;
import javax.tools.StandardJavaFileManager;
import javax.tools.ToolProvider;
import org.antlr.v4.runtime.misc.Tuple;
import org.antlr.v4.runtime.misc.Tuple2;
import java.io.BufferedReader;
import java.io.File;
import java.io.IOException;
import java.io.InputStream;
import java.io.InputStreamReader;
import java.io.PipedInputStream;
import java.io.PipedOutputStream;
import java.io.PrintStream;
import java.io.StringReader;
import java.lang.reflect.Constructor;
import java.lang.reflect.InvocationTargetException;
import java.lang.reflect.Method;
import java.net.MalformedURLException;
import java.net.URL;
import java.net.URLClassLoader;
import java.util.ArrayList;
import java.util.Arrays;
import java.util.Collections;
import java.util.HashSet;
import java.util.LinkedHashMap;
import java.util.List;
import java.util.Map;
import java.util.Set;
import java.util.TreeMap;
import java.util.logging.Level;
import java.util.logging.Logger;

import static org.junit.Assert.assertArrayEquals;
import static org.junit.Assert.assertEquals;
import static org.junit.Assert.assertFalse;
import static org.junit.Assert.assertNotNull;
import static org.junit.Assert.assertTrue;

public abstract class BaseTest {
	// -J-Dorg.antlr.v4.test.BaseTest.level=FINE
	private static final Logger LOGGER = Logger.getLogger(BaseTest.class.getName());

	public static final String newline = System.getProperty("line.separator");
	public static final String pathSep = System.getProperty("path.separator");

	public static final boolean TEST_IN_SAME_PROCESS = Boolean.parseBoolean(System.getProperty("antlr.testinprocess"));
	public static final boolean STRICT_COMPILE_CHECKS = Boolean.parseBoolean(System.getProperty("antlr.strictcompile"));

    /**
     * Build up the full classpath we need, including the surefire path (if present)
     */
    public static final String CLASSPATH = System.getProperty("java.class.path");

	public String tmpdir = null;

	/** If error during parser execution, store stderr here; can't return
     *  stdout and stderr.  This doesn't trap errors from running antlr.
     */
	protected String stderrDuringParse;

	@org.junit.Rule
	public final TestRule testWatcher = new TestWatcher() {

		@Override
		protected void succeeded(Description description) {
			// remove tmpdir if no error.
			eraseTempDir();
		}

	};

    @Before
	public void setUp() throws Exception {
        // new output dir for each test
        tmpdir = new File(System.getProperty("java.io.tmpdir"),
						  getClass().getSimpleName()+"-"+System.currentTimeMillis()).getAbsolutePath();
//		tmpdir = "/tmp";
    }

	protected boolean testInSameProcess() {
		return TEST_IN_SAME_PROCESS;
	}

    protected org.antlr.v4.Tool newTool(String[] args) {
		Tool tool = new Tool(args);
		return tool;
	}

	protected Tool newTool() {
		org.antlr.v4.Tool tool = new Tool(new String[] {"-o", tmpdir});
		return tool;
	}

	protected ATN createATN(Grammar g, boolean useSerializer) {
		if ( g.atn==null ) {
			semanticProcess(g);
			assertEquals(0, g.tool.getNumErrors());

			ParserATNFactory f;
			if ( g.isLexer() ) {
				f = new LexerATNFactory((LexerGrammar)g);
			}
			else {
				f = new ParserATNFactory(g);
			}

			g.atn = f.createATN();
			assertEquals(0, g.tool.getNumErrors());
		}

		ATN atn = g.atn;
		if (useSerializer) {
			char[] serialized = ATNSerializer.getSerializedAsChars(atn, Arrays.asList(g.getRuleNames()));
			return new ATNDeserializer().deserialize(serialized);
		}

		return atn;
	}

	protected void semanticProcess(Grammar g) {
		if ( g.ast!=null && !g.ast.hasErrors ) {
			System.out.println(g.ast.toStringTree());
			Tool antlr = new Tool();
			SemanticPipeline sem = new SemanticPipeline(g);
			sem.process();
			if ( g.getImportedGrammars()!=null ) { // process imported grammars (if any)
				for (Grammar imp : g.getImportedGrammars()) {
					antlr.processNonCombinedGrammar(imp, false);
				}
			}
		}
	}

	public DFA createDFA(Grammar g, DecisionState s) {
//		PredictionDFAFactory conv = new PredictionDFAFactory(g, s);
//		DFA dfa = conv.createDFA();
//		conv.issueAmbiguityWarnings();
//		System.out.print("DFA="+dfa);
//		return dfa;
		return null;
	}

//	public void minimizeDFA(DFA dfa) {
//		DFAMinimizer dmin = new DFAMinimizer(dfa);
//		dfa.minimized = dmin.minimize();
//	}

	IntegerList getTypesFromString(Grammar g, String expecting) {
		IntegerList expectingTokenTypes = new IntegerList();
		if ( expecting!=null && !expecting.trim().isEmpty() ) {
			for (String tname : expecting.replace(" ", "").split(",")) {
				int ttype = g.getTokenType(tname);
				expectingTokenTypes.add(ttype);
			}
		}
		return expectingTokenTypes;
	}

	public IntegerList getTokenTypesViaATN(String input, LexerATNSimulator lexerATN) {
		ANTLRInputStream in = new ANTLRInputStream(input);
		IntegerList tokenTypes = new IntegerList();
		int ttype;
		do {
			ttype = lexerATN.match(in, Lexer.DEFAULT_MODE);
			tokenTypes.add(ttype);
		} while ( ttype!= Token.EOF );
		return tokenTypes;
	}

	public List<String> getTokenTypes(LexerGrammar lg,
									  ATN atn,
									  CharStream input)
	{
		LexerATNSimulator interp = new LexerATNSimulator(atn);
		List<String> tokenTypes = new ArrayList<String>();
		int ttype;
		boolean hitEOF = false;
		do {
			if ( hitEOF ) {
				tokenTypes.add("EOF");
				break;
			}
			int t = input.LA(1);
			ttype = interp.match(input, Lexer.DEFAULT_MODE);
			if ( ttype == Token.EOF ) {
				tokenTypes.add("EOF");
			}
			else {
				tokenTypes.add(lg.typeToTokenList.get(ttype));
			}

			if ( t==IntStream.EOF ) {
				hitEOF = true;
			}
		} while ( ttype!=Token.EOF );
		return tokenTypes;
	}

	List<ANTLRMessage> checkRuleDFA(String gtext, String ruleName, String expecting)
		throws Exception
	{
		ErrorQueue equeue = new ErrorQueue();
		Grammar g = new Grammar(gtext, equeue);
		ATN atn = createATN(g, false);
		ATNState s = atn.ruleToStartState[g.getRule(ruleName).index];
		if ( s==null ) {
			System.err.println("no such rule: "+ruleName);
			return null;
		}
		ATNState t = s.transition(0).target;
		if ( !(t instanceof DecisionState) ) {
			System.out.println(ruleName+" has no decision");
			return null;
		}
		DecisionState blk = (DecisionState)t;
		checkRuleDFA(g, blk, expecting);
		return equeue.all;
	}

	List<ANTLRMessage> checkRuleDFA(String gtext, int decision, String expecting)
		throws Exception
	{
		ErrorQueue equeue = new ErrorQueue();
		Grammar g = new Grammar(gtext, equeue);
		ATN atn = createATN(g, false);
		DecisionState blk = atn.decisionToState.get(decision);
		checkRuleDFA(g, blk, expecting);
		return equeue.all;
	}

	void checkRuleDFA(Grammar g, DecisionState blk, String expecting)
		throws Exception
	{
		DFA dfa = createDFA(g, blk);
		String result = null;
		if ( dfa!=null ) result = dfa.toString();
		assertEquals(expecting, result);
	}

	List<ANTLRMessage> checkLexerDFA(String gtext, String expecting)
		throws Exception
	{
		return checkLexerDFA(gtext, LexerGrammar.DEFAULT_MODE_NAME, expecting);
	}

	List<ANTLRMessage> checkLexerDFA(String gtext, String modeName, String expecting)
		throws Exception
	{
		ErrorQueue equeue = new ErrorQueue();
		LexerGrammar g = new LexerGrammar(gtext, equeue);
		g.atn = createATN(g, false);
//		LexerATNToDFAConverter conv = new LexerATNToDFAConverter(g);
//		DFA dfa = conv.createDFA(modeName);
//		g.setLookaheadDFA(0, dfa); // only one decision to worry about
//
//		String result = null;
//		if ( dfa!=null ) result = dfa.toString();
//		assertEquals(expecting, result);
//
//		return equeue.all;
		return null;
	}

	protected String load(String fileName, @Nullable String encoding)
		throws IOException
	{
		if ( fileName==null ) {
			return null;
		}

		String fullFileName = getClass().getPackage().getName().replace('.', '/') + '/' + fileName;
		int size = 65000;
		InputStreamReader isr;
		InputStream fis = getClass().getClassLoader().getResourceAsStream(fullFileName);
		if ( encoding!=null ) {
			isr = new InputStreamReader(fis, encoding);
		}
		else {
			isr = new InputStreamReader(fis);
		}
		try {
			char[] data = new char[size];
			int n = isr.read(data);
			return new String(data, 0, n);
		}
		finally {
			isr.close();
		}
	}

	/** Wow! much faster than compiling outside of VM. Finicky though.
	 *  Had rules called r and modulo. Wouldn't compile til I changed to 'a'.
	 */
	protected boolean compile(String... fileNames) {
		List<File> files = new ArrayList<File>();
		for (String fileName : fileNames) {
			File f = new File(tmpdir, fileName);
			files.add(f);
		}

		JavaCompiler compiler = ToolProvider.getSystemJavaCompiler();
//		DiagnosticCollector<JavaFileObject> diagnostics =
//			new DiagnosticCollector<JavaFileObject>();

		StandardJavaFileManager fileManager =
			compiler.getStandardFileManager(null, null, null);

		Iterable<? extends JavaFileObject> compilationUnits =
			fileManager.getJavaFileObjectsFromFiles(files);

		List<String> compileOptions = getCompileOptions();
		JavaCompiler.CompilationTask task =
			compiler.getTask(null, fileManager, null, compileOptions, null,
							 compilationUnits);
		boolean ok = task.call();

		try {
			fileManager.close();
		}
		catch (IOException ioe) {
			ioe.printStackTrace(System.err);
		}

//		List<String> errors = new ArrayList<String>();
//		for (Diagnostic diagnostic : diagnostics.getDiagnostics()) {
//			errors.add(
//				String.valueOf(diagnostic.getLineNumber())+
//				": " + diagnostic.getMessage(null));
//		}
//		if ( errors.size()>0 ) {
//			System.err.println("compile stderr from: "+cmdLine);
//			System.err.println(errors);
//			return false;
//		}
		return ok;

		/*
		File outputDir = new File(tmpdir);
		try {
			Process process =
				Runtime.getRuntime().exec(args, null, outputDir);
			StreamVacuum stdout = new StreamVacuum(process.getInputStream());
			StreamVacuum stderr = new StreamVacuum(process.getErrorStream());
			stdout.start();
			stderr.start();
			process.waitFor();
            stdout.join();
            stderr.join();
			if ( stdout.toString().length()>0 ) {
				System.err.println("compile stdout from: "+cmdLine);
				System.err.println(stdout);
			}
			if ( stderr.toString().length()>0 ) {
				System.err.println("compile stderr from: "+cmdLine);
				System.err.println(stderr);
			}
			int ret = process.exitValue();
			return ret==0;
		}
		catch (Exception e) {
			System.err.println("can't exec compilation");
			e.printStackTrace(System.err);
			return false;
		}
		*/
	}

<<<<<<< HEAD
	public List<String> getCompileOptions() {
		List<String> compileOptions = new ArrayList<String>();
		compileOptions.add("-g");
		compileOptions.add("-source");
		compileOptions.add("1.6");
		compileOptions.add("-target");
		compileOptions.add("1.6");
		compileOptions.add("-implicit:class");
		compileOptions.add("-Xlint:-options");

		String bootclasspath = getBootClassPath();
		if (bootclasspath != null) {
			compileOptions.add("-bootclasspath");
			compileOptions.add(bootclasspath);
		}

		if (STRICT_COMPILE_CHECKS) {
			compileOptions.add("-Xlint");
			compileOptions.add("-Xlint:-serial");
			compileOptions.add("-Werror");
		}

		compileOptions.addAll(Arrays.asList("-d", tmpdir, "-cp", tmpdir+pathSep+CLASSPATH));
		return compileOptions;
	}

	public String getBootClassPath() {
		String path = System.getProperty("bootclasspath.java6");
		if (path != null) {
			return path;
		}

		path = System.getProperty("java6.home");
		if (path == null) {
			path = System.getenv("JAVA6_HOME");
		}

		if (path != null) {
			return path + File.separatorChar + "lib" + File.separatorChar + "rt.jar";
		}

		return null;
	}

	/** Return true if all is ok, no errors */
	protected ErrorQueue antlr(String fileName, String grammarFileName, String grammarStr, boolean defaultListener, String... extraOptions) {
		System.out.println("dir "+tmpdir);
		mkdir(tmpdir);
		writeFile(tmpdir, fileName, grammarStr);
=======
	protected ErrorQueue antlr(String grammarFileName, boolean defaultListener, String... extraOptions) {
>>>>>>> 5bd415b1
		final List<String> options = new ArrayList<String>();
		Collections.addAll(options, extraOptions);
		if ( !options.contains("-o") ) {
			options.add("-o");
			options.add(tmpdir);
		}
		if ( !options.contains("-lib") ) {
			options.add("-lib");
			options.add(tmpdir);
		}
		if ( !options.contains("-encoding") ) {
			options.add("-encoding");
			options.add("UTF-8");
		}
		options.add(new File(tmpdir,grammarFileName).toString());

		final String[] optionsA = new String[options.size()];
		options.toArray(optionsA);
		Tool antlr = newTool(optionsA);
		ErrorQueue equeue = new ErrorQueue(antlr);
		antlr.addListener(equeue);
		if (defaultListener) {
			antlr.addListener(new DefaultToolListener(antlr));
		}
		antlr.processGrammarsOnCommandLine();

		if ( !defaultListener && !equeue.errors.isEmpty() ) {
			System.err.println("antlr reports errors from "+options);
			for (int i = 0; i < equeue.errors.size(); i++) {
				ANTLRMessage msg = equeue.errors.get(i);
				System.err.println(msg);
			}
			System.out.println("!!!\ngrammar:");
			try {
				System.out.println(new String(Utils.readFile(tmpdir+"/"+grammarFileName)));
			}
			catch (IOException ioe) {
				System.err.println(ioe.toString());
			}
			System.out.println("###");
		}
		if ( !defaultListener && !equeue.warnings.isEmpty() ) {
			System.err.println("antlr reports warnings from "+options);
			for (int i = 0; i < equeue.warnings.size(); i++) {
				ANTLRMessage msg = equeue.warnings.get(i);
				System.err.println(msg);
			}
		}

		if ( !defaultListener && !equeue.warnings.isEmpty() ) {
			System.err.println("antlr reports warnings from "+options);
			for (int i = 0; i < equeue.warnings.size(); i++) {
				ANTLRMessage msg = equeue.warnings.get(i);
				System.err.println(msg);
			}
		}

		return equeue;
	}

	protected ErrorQueue antlr(String grammarFileName, String grammarStr, boolean defaultListener, String... extraOptions) {
		System.out.println("dir "+tmpdir);
		mkdir(tmpdir);
		writeFile(tmpdir, grammarFileName, grammarStr);
		return antlr(grammarFileName, defaultListener, extraOptions);
	}

	protected String execLexer(String grammarFileName,
							   String grammarStr,
							   String lexerName,
							   String input)
	{
		return execLexer(grammarFileName, grammarStr, lexerName, input, false);
	}

	protected String execLexer(String grammarFileName,
							   String grammarStr,
							   String lexerName,
							   String input,
							   boolean showDFA)
	{
		boolean success = rawGenerateAndBuildRecognizer(grammarFileName,
									  grammarStr,
									  null,
									  lexerName);
		assertTrue(success);
		writeFile(tmpdir, "input", input);
		writeLexerTestFile(lexerName, showDFA);
		compile("Test.java");
		String output = execClass("Test");
		if ( stderrDuringParse!=null && stderrDuringParse.length()>0 ) {
			System.err.println(stderrDuringParse);
		}
		return output;
	}

	public ParseTree execParser(String startRuleName, String input,
								String parserName, String lexerName)
		throws Exception
	{
		Tuple2<Parser, Lexer> pl = getParserAndLexer(input, parserName, lexerName);
		Parser parser = pl.getItem1();
		return execStartRule(startRuleName, parser);
	}

	public ParseTree execStartRule(String startRuleName, Parser parser)
		throws IllegalAccessException, InvocationTargetException,
			   NoSuchMethodException
	{
		Method startRule = null;
		Object[] args = null;
		try {
			startRule = parser.getClass().getMethod(startRuleName);
		}
		catch (NoSuchMethodException nsme) {
			// try with int _p arg for recursive func
			startRule = parser.getClass().getMethod(startRuleName, int.class);
			args = new Integer[] {0};
		}
		ParseTree result = (ParseTree)startRule.invoke(parser, args);
//		System.out.println("parse tree = "+result.toStringTree(parser));
		return result;
	}

	public Tuple2<Parser, Lexer> getParserAndLexer(String input,
												 String parserName, String lexerName)
		throws Exception
	{
		final Class<? extends Lexer> lexerClass = loadLexerClassFromTempDir(lexerName);
		final Class<? extends Parser> parserClass = loadParserClassFromTempDir(parserName);

		ANTLRInputStream in = new ANTLRInputStream(new StringReader(input));

		Class<? extends Lexer> c = lexerClass.asSubclass(Lexer.class);
		Constructor<? extends Lexer> ctor = c.getConstructor(CharStream.class);
		Lexer lexer = ctor.newInstance(in);

		Class<? extends Parser> pc = parserClass.asSubclass(Parser.class);
		Constructor<? extends Parser> pctor = pc.getConstructor(TokenStream.class);
		CommonTokenStream tokens = new CommonTokenStream(lexer);
		Parser parser = pctor.newInstance(tokens);
		return Tuple.create(parser, lexer);
	}

	public Class<?> loadClassFromTempDir(String name) throws Exception {
		ClassLoader loader =
			new URLClassLoader(new URL[] { new File(tmpdir).toURI().toURL() },
							   ClassLoader.getSystemClassLoader());
		return loader.loadClass(name);
	}

	public Class<? extends Lexer> loadLexerClassFromTempDir(String name) throws Exception {
		return loadClassFromTempDir(name).asSubclass(Lexer.class);
	}

	public Class<? extends Parser> loadParserClassFromTempDir(String name) throws Exception {
		return loadClassFromTempDir(name).asSubclass(Parser.class);
	}

	protected String execParser(String grammarFileName,
								String grammarStr,
								String parserName,
								String lexerName,
								String startRuleName,
								String input, boolean debug)
	{
		return execParser(grammarFileName, grammarStr, parserName,
				   lexerName, startRuleName, input, debug, false);
	}

	protected String execParser(String grammarFileName,
								String grammarStr,
								String parserName,
								String lexerName,
								String startRuleName,
								String input, boolean debug,
								boolean profile)
	{
		boolean success = rawGenerateAndBuildRecognizer(grammarFileName,
														grammarStr,
														parserName,
														lexerName,
														"-visitor");
		assertTrue(success);
		writeFile(tmpdir, "input", input);
		return rawExecRecognizer(parserName,
								 lexerName,
								 startRuleName,
								 debug,
								 profile);
	}

	/** Return true if all is well */
	protected boolean rawGenerateAndBuildRecognizer(String grammarFileName,
													String grammarStr,
													@Nullable String parserName,
													String lexerName,
													String... extraOptions)
	{
		return rawGenerateAndBuildRecognizer(grammarFileName, grammarStr, parserName, lexerName, false, extraOptions);
	}

	/** Return true if all is well */
	protected boolean rawGenerateAndBuildRecognizer(String grammarFileName,
													String grammarStr,
													@Nullable String parserName,
													String lexerName,
													boolean defaultListener,
													String... extraOptions)
	{
		ErrorQueue equeue =
			antlr(grammarFileName, grammarStr, defaultListener, extraOptions);
		if (!equeue.errors.isEmpty()) {
			return false;
		}

		List<String> files = new ArrayList<String>();
		if ( lexerName!=null ) {
			files.add(lexerName+".java");
		}
		if ( parserName!=null ) {
			files.add(parserName+".java");
			Set<String> optionsSet = new HashSet<String>(Arrays.asList(extraOptions));
			if (!optionsSet.contains("-no-listener")) {
				files.add(grammarFileName.substring(0, grammarFileName.lastIndexOf('.'))+"BaseListener.java");
				files.add(grammarFileName.substring(0, grammarFileName.lastIndexOf('.'))+"Listener.java");
			}
			if (optionsSet.contains("-visitor")) {
				files.add(grammarFileName.substring(0, grammarFileName.lastIndexOf('.'))+"BaseVisitor.java");
				files.add(grammarFileName.substring(0, grammarFileName.lastIndexOf('.'))+"Visitor.java");
			}
		}
		boolean allIsWell = compile(files.toArray(new String[files.size()]));
		return allIsWell;
	}

	protected String rawExecRecognizer(String parserName,
									   String lexerName,
									   String parserStartRuleName,
									   boolean debug,
									   boolean profile)
	{
        this.stderrDuringParse = null;
		if ( parserName==null ) {
			writeLexerTestFile(lexerName, false);
		}
		else {
			writeTestFile(parserName,
						  lexerName,
						  parserStartRuleName,
						  debug,
						  profile);
		}

		compile("Test.java");
		return execClass("Test");
	}

	public String execRecognizer() {
		return execClass("Test");
	}

	public String execClass(String className) {
		if (testInSameProcess()) {
			try {
				ClassLoader loader = new URLClassLoader(new URL[] { new File(tmpdir).toURI().toURL() }, ClassLoader.getSystemClassLoader());
                final Class<?> mainClass = (Class<?>)loader.loadClass(className);
				final Method mainMethod = mainClass.getDeclaredMethod("main", String[].class);
				PipedInputStream stdoutIn = new PipedInputStream();
				PipedInputStream stderrIn = new PipedInputStream();
				PipedOutputStream stdoutOut = new PipedOutputStream(stdoutIn);
				PipedOutputStream stderrOut = new PipedOutputStream(stderrIn);
				StreamVacuum stdoutVacuum = new StreamVacuum(stdoutIn);
				StreamVacuum stderrVacuum = new StreamVacuum(stderrIn);

				PrintStream originalOut = System.out;
				System.setOut(new PrintStream(stdoutOut));
				try {
					PrintStream originalErr = System.err;
					try {
						System.setErr(new PrintStream(stderrOut));
						stdoutVacuum.start();
						stderrVacuum.start();
						mainMethod.invoke(null, (Object)new String[] { new File(tmpdir, "input").getAbsolutePath() });
					}
					finally {
						System.setErr(originalErr);
					}
				}
				finally {
					System.setOut(originalOut);
				}

				stdoutOut.close();
				stderrOut.close();
				stdoutVacuum.join();
				stderrVacuum.join();
				String output = stdoutVacuum.toString();
				if ( stderrVacuum.toString().length()>0 ) {
					this.stderrDuringParse = stderrVacuum.toString();
					System.err.println("exec stderrVacuum: "+ stderrVacuum);
				}
				return output;
			} catch (MalformedURLException ex) {
				LOGGER.log(Level.SEVERE, null, ex);
				throw new RuntimeException(ex);
			} catch (IOException ex) {
				LOGGER.log(Level.SEVERE, null, ex);
				throw new RuntimeException(ex);
			} catch (InterruptedException ex) {
				LOGGER.log(Level.SEVERE, null, ex);
				throw new RuntimeException(ex);
			} catch (IllegalAccessException ex) {
				LOGGER.log(Level.SEVERE, null, ex);
				throw new RuntimeException(ex);
			} catch (IllegalArgumentException ex) {
				LOGGER.log(Level.SEVERE, null, ex);
				throw new RuntimeException(ex);
			} catch (InvocationTargetException ex) {
				LOGGER.log(Level.SEVERE, null, ex);
				throw new RuntimeException(ex);
			} catch (NoSuchMethodException ex) {
				LOGGER.log(Level.SEVERE, null, ex);
				throw new RuntimeException(ex);
			} catch (SecurityException ex) {
				LOGGER.log(Level.SEVERE, null, ex);
				throw new RuntimeException(ex);
			} catch (ClassNotFoundException ex) {
				LOGGER.log(Level.SEVERE, null, ex);
				throw new RuntimeException(ex);
			}
		}

		try {
			String[] args = new String[] {
				"java", "-classpath", tmpdir+pathSep+CLASSPATH,
				className, new File(tmpdir, "input").getAbsolutePath()
			};
			//String cmdLine = "java -classpath "+CLASSPATH+pathSep+tmpdir+" Test " + new File(tmpdir, "input").getAbsolutePath();
			//System.out.println("execParser: "+cmdLine);
			Process process =
				Runtime.getRuntime().exec(args, null, new File(tmpdir));
			StreamVacuum stdoutVacuum = new StreamVacuum(process.getInputStream());
			StreamVacuum stderrVacuum = new StreamVacuum(process.getErrorStream());
			stdoutVacuum.start();
			stderrVacuum.start();
			process.waitFor();
			stdoutVacuum.join();
			stderrVacuum.join();
			String output = stdoutVacuum.toString();
			if ( stderrVacuum.toString().length()>0 ) {
				this.stderrDuringParse = stderrVacuum.toString();
				System.err.println("exec stderrVacuum: "+ stderrVacuum);
			}
			return output;
		}
		catch (Exception e) {
			System.err.println("can't exec recognizer");
			e.printStackTrace(System.err);
		}
		return null;
	}

	public void testErrors(String[] pairs, boolean printTree) {
        for (int i = 0; i < pairs.length; i+=2) {
            String input = pairs[i];
            String expect = pairs[i+1];

			String[] lines = input.split("\n");
			String fileName = getFilenameFromFirstLineOfGrammar(lines[0]);
			ErrorQueue equeue = antlr(fileName, input, false);

			String actual = equeue.toString(true);
			actual = actual.replace(tmpdir + File.separator, "");
			System.err.println(actual);
			String msg = input;
			msg = msg.replace("\n","\\n");
			msg = msg.replace("\r","\\r");
			msg = msg.replace("\t","\\t");

            assertEquals("error in: "+msg,expect,actual);
        }
    }

	public String getFilenameFromFirstLineOfGrammar(String line) {
		String fileName = "A" + Tool.GRAMMAR_EXTENSION;
		int grIndex = line.lastIndexOf("grammar");
		int semi = line.lastIndexOf(';');
		if ( grIndex>=0 && semi>=0 ) {
			int space = line.indexOf(' ', grIndex);
			fileName = line.substring(space+1, semi)+Tool.GRAMMAR_EXTENSION;
		}
		if ( fileName.length()==Tool.GRAMMAR_EXTENSION.length() ) fileName = "A" + Tool.GRAMMAR_EXTENSION;
		return fileName;
	}

//	void ambig(List<Message> msgs, int[] expectedAmbigAlts, String expectedAmbigInput)
//		throws Exception
//	{
//		ambig(msgs, 0, expectedAmbigAlts, expectedAmbigInput);
//	}

//	void ambig(List<Message> msgs, int i, int[] expectedAmbigAlts, String expectedAmbigInput)
//		throws Exception
//	{
//		List<Message> amsgs = getMessagesOfType(msgs, AmbiguityMessage.class);
//		AmbiguityMessage a = (AmbiguityMessage)amsgs.get(i);
//		if ( a==null ) assertNull(expectedAmbigAlts);
//		else {
//			assertEquals(a.conflictingAlts.toString(), Arrays.toString(expectedAmbigAlts));
//		}
//		assertEquals(expectedAmbigInput, a.input);
//	}

//	void unreachable(List<Message> msgs, int[] expectedUnreachableAlts)
//		throws Exception
//	{
//		unreachable(msgs, 0, expectedUnreachableAlts);
//	}

//	void unreachable(List<Message> msgs, int i, int[] expectedUnreachableAlts)
//		throws Exception
//	{
//		List<Message> amsgs = getMessagesOfType(msgs, UnreachableAltsMessage.class);
//		UnreachableAltsMessage u = (UnreachableAltsMessage)amsgs.get(i);
//		if ( u==null ) assertNull(expectedUnreachableAlts);
//		else {
//			assertEquals(u.conflictingAlts.toString(), Arrays.toString(expectedUnreachableAlts));
//		}
//	}

	List<ANTLRMessage> getMessagesOfType(List<ANTLRMessage> msgs, Class<? extends ANTLRMessage> c) {
		List<ANTLRMessage> filtered = new ArrayList<ANTLRMessage>();
		for (ANTLRMessage m : msgs) {
			if ( m.getClass() == c ) filtered.add(m);
		}
		return filtered;
	}

	void checkRuleATN(Grammar g, String ruleName, String expecting) {
		ParserATNFactory f = new ParserATNFactory(g);
		ATN atn = f.createATN();

		DOTGenerator dot = new DOTGenerator(g);
		System.out.println(dot.getDOT(atn.ruleToStartState[g.getRule(ruleName).index]));

		Rule r = g.getRule(ruleName);
		ATNState startState = atn.ruleToStartState[r.index];
		ATNPrinter serializer = new ATNPrinter(g, startState);
		String result = serializer.asString();

		//System.out.print(result);
		assertEquals(expecting, result);
	}

	public void testActions(String templates, String actionName, String action, String expected) throws org.antlr.runtime.RecognitionException {
		int lp = templates.indexOf('(');
		String name = templates.substring(0, lp);
		STGroup group = new STGroupString(templates);
		ST st = group.getInstanceOf(name);
		st.add(actionName, action);
		String grammar = st.render();
		ErrorQueue equeue = new ErrorQueue();
		Grammar g = new Grammar(grammar, equeue);
		if ( g.ast!=null && !g.ast.hasErrors ) {
			SemanticPipeline sem = new SemanticPipeline(g);
			sem.process();

			ATNFactory factory = new ParserATNFactory(g);
			if ( g.isLexer() ) factory = new LexerATNFactory((LexerGrammar)g);
			g.atn = factory.createATN();

			CodeGenerator gen = new CodeGenerator(g);
			ST outputFileST = gen.generateParser();
			String output = outputFileST.render();
			//System.out.println(output);
			String b = "#" + actionName + "#";
			int start = output.indexOf(b);
			String e = "#end-" + actionName + "#";
			int end = output.indexOf(e);
			String snippet = output.substring(start+b.length(),end);
			assertEquals(expected, snippet);
		}
		if ( equeue.size()>0 ) {
			System.err.println(equeue.toString());
		}
	}

	public static class StreamVacuum implements Runnable {
		StringBuilder buf = new StringBuilder();
		BufferedReader in;
		Thread sucker;
		public StreamVacuum(InputStream in) {
			this.in = new BufferedReader( new InputStreamReader(in) );
		}
		public void start() {
			sucker = new Thread(this);
			sucker.start();
		}
		@Override
		public void run() {
			try {
				String line = in.readLine();
				while (line!=null) {
					buf.append(line);
					buf.append('\n');
					line = in.readLine();
				}
			}
			catch (IOException ioe) {
				System.err.println("can't read output from process");
			}
		}
		/** wait for the thread to finish */
		public void join() throws InterruptedException {
			sucker.join();
		}
		@Override
		public String toString() {
			return buf.toString();
		}
	}

	protected void checkGrammarSemanticsError(ErrorQueue equeue,
											  GrammarSemanticsMessage expectedMessage)
		throws Exception
	{
		ANTLRMessage foundMsg = null;
		for (int i = 0; i < equeue.errors.size(); i++) {
			ANTLRMessage m = equeue.errors.get(i);
			if (m.getErrorType()==expectedMessage.getErrorType() ) {
				foundMsg = m;
			}
		}
		assertNotNull("no error; "+expectedMessage.getErrorType()+" expected", foundMsg);
		assertTrue("error is not a GrammarSemanticsMessage",
				   foundMsg instanceof GrammarSemanticsMessage);
		assertEquals(Arrays.toString(expectedMessage.getArgs()), Arrays.toString(foundMsg.getArgs()));
		if ( equeue.size()!=1 ) {
			System.err.println(equeue);
		}
	}

	protected void checkGrammarSemanticsWarning(ErrorQueue equeue,
											    GrammarSemanticsMessage expectedMessage)
		throws Exception
	{
		ANTLRMessage foundMsg = null;
		for (int i = 0; i < equeue.warnings.size(); i++) {
			ANTLRMessage m = equeue.warnings.get(i);
			if (m.getErrorType()==expectedMessage.getErrorType() ) {
				foundMsg = m;
			}
		}
		assertNotNull("no error; "+expectedMessage.getErrorType()+" expected", foundMsg);
		assertTrue("error is not a GrammarSemanticsMessage",
				   foundMsg instanceof GrammarSemanticsMessage);
		assertEquals(Arrays.toString(expectedMessage.getArgs()), Arrays.toString(foundMsg.getArgs()));
		if ( equeue.size()!=1 ) {
			System.err.println(equeue);
		}
	}

	protected void checkError(ErrorQueue equeue,
							  ANTLRMessage expectedMessage)
		throws Exception
	{
		//System.out.println("errors="+equeue);
		ANTLRMessage foundMsg = null;
		for (int i = 0; i < equeue.errors.size(); i++) {
			ANTLRMessage m = equeue.errors.get(i);
			if (m.getErrorType()==expectedMessage.getErrorType() ) {
				foundMsg = m;
			}
		}
		assertTrue("no error; "+expectedMessage.getErrorType()+" expected", !equeue.errors.isEmpty());
		assertTrue("too many errors; "+equeue.errors, equeue.errors.size()<=1);
		assertNotNull("couldn't find expected error: "+expectedMessage.getErrorType(), foundMsg);
		/*
		assertTrue("error is not a GrammarSemanticsMessage",
				   foundMsg instanceof GrammarSemanticsMessage);
		 */
		assertArrayEquals(expectedMessage.getArgs(), foundMsg.getArgs());
	}

    public static class FilteringTokenStream extends CommonTokenStream {
        public FilteringTokenStream(TokenSource src) { super(src); }
        Set<Integer> hide = new HashSet<Integer>();
        @Override
        protected boolean sync(int i) {
            if (!super.sync(i)) {
				return false;
			}

			Token t = get(i);
			if ( hide.contains(t.getType()) ) {
				((WritableToken)t).setChannel(Token.HIDDEN_CHANNEL);
			}

			return true;
        }
        public void setTokenTypeChannel(int ttype, int channel) {
            hide.add(ttype);
        }
    }

	public static void writeFile(String dir, String fileName, String content) {
		try {
			Utils.writeFile(dir+"/"+fileName, content, "UTF-8");
		}
		catch (IOException ioe) {
			System.err.println("can't write file");
			ioe.printStackTrace(System.err);
		}
	}

	protected void mkdir(String dir) {
		File f = new File(dir);
		f.mkdirs();
	}

	protected void writeTestFile(String parserName,
								 String lexerName,
								 String parserStartRuleName,
								 boolean debug,
								 boolean profile)
	{
		ST outputFileST = new ST(
			"import org.antlr.v4.runtime.*;\n" +
			"import org.antlr.v4.runtime.tree.*;\n" +
			"import org.antlr.v4.runtime.atn.*;\n" +
			"import java.util.Arrays;\n"+
			"\n" +
			"public class Test {\n" +
			"    public static void main(String[] args) throws Exception {\n" +
			"        CharStream input = new ANTLRFileStream(args[0]);\n" +
			"        <lexerName> lex = new <lexerName>(input);\n" +
			"        CommonTokenStream tokens = new CommonTokenStream(lex);\n" +
			"        <createParser>\n"+
			"		 parser.setBuildParseTree(true);\n" +
			"		 parser.getInterpreter().reportAmbiguities = true;\n" +
			"		 <profile>\n"+
			"        ParserRuleContext tree = parser.<parserStartRuleName>();\n" +
			"		 <if(profile)>System.out.println(Arrays.toString(profiler.getDecisionInfo()));<endif>\n" +
			"        ParseTreeWalker.DEFAULT.walk(new TreeShapeListener(), tree);\n" +
			"    }\n" +
			"\n" +
			"	static class TreeShapeListener implements ParseTreeListener {\n" +
			"		@Override public void visitTerminal(TerminalNode node) { }\n" +
			"		@Override public void visitErrorNode(ErrorNode node) { }\n" +
			"		@Override public void exitEveryRule(ParserRuleContext ctx) { }\n" +
			"\n" +
			"		@Override\n" +
			"		public void enterEveryRule(ParserRuleContext ctx) {\n" +
			"			for (int i = 0; i \\< ctx.getChildCount(); i++) {\n" +
			"				ParseTree parent = ctx.getChild(i).getParent();\n" +
			"				if (!(parent instanceof RuleNode) || ((RuleNode)parent).getRuleContext() != ctx) {\n" +
			"					throw new IllegalStateException(\"Invalid parse tree shape detected.\");\n" +
			"				}\n" +
			"			}\n" +
			"		}\n" +
			"	}\n" +
			"}"
			);
        ST createParserST = new ST("        <parserName> parser = new <parserName>(tokens);\n");
		if ( debug ) {
			createParserST =
				new ST(
				"        <parserName> parser = new <parserName>(tokens);\n" +
                "        parser.addErrorListener(new DiagnosticErrorListener());\n");
		}
		if ( profile ) {
			outputFileST.add("profile",
							 "ProfilingATNSimulator profiler = new ProfilingATNSimulator(parser);\n" +
							 "parser.setInterpreter(profiler);");
		}
		else {
			outputFileST.add("profile", new ArrayList<Object>());
		}
		outputFileST.add("createParser", createParserST);
		outputFileST.add("parserName", parserName);
		outputFileST.add("lexerName", lexerName);
		outputFileST.add("parserStartRuleName", parserStartRuleName);
		writeFile(tmpdir, "Test.java", outputFileST.render());
	}

	protected void writeLexerTestFile(String lexerName, boolean showDFA) {
		ST outputFileST = new ST(
			"import org.antlr.v4.runtime.*;\n" +
			"\n" +
			"public class Test {\n" +
			"    public static void main(String[] args) throws Exception {\n" +
			"        CharStream input = new ANTLRFileStream(args[0]);\n" +
			"        <lexerName> lex = new <lexerName>(input);\n" +
			"        CommonTokenStream tokens = new CommonTokenStream(lex);\n" +
			"        tokens.fill();\n" +
			"        for (Object t : tokens.getTokens()) System.out.println(t);\n" +
			(showDFA?"System.out.print(lex.getInterpreter().getDFA(Lexer.DEFAULT_MODE).toLexerString());\n":"")+
			"    }\n" +
			"}"
			);

		outputFileST.add("lexerName", lexerName);
		writeFile(tmpdir, "Test.java", outputFileST.render());
	}

	public void writeRecognizerAndCompile(String parserName, String lexerName,
										  String parserStartRuleName,
										  boolean debug,
										  boolean profile) {
		if ( parserName==null ) {
			writeLexerTestFile(lexerName, debug);
		}
		else {
			writeTestFile(parserName,
						  lexerName,
						  parserStartRuleName,
						  debug,
						  profile);
		}

		compile("Test.java");
	}


    protected void eraseFiles(final String filesEndingWith) {
        File tmpdirF = new File(tmpdir);
        String[] files = tmpdirF.list();
        for(int i = 0; files!=null && i < files.length; i++) {
            if ( files[i].endsWith(filesEndingWith) ) {
                new File(tmpdir+"/"+files[i]).delete();
            }
        }
    }

    protected void eraseFiles() {
		if (tmpdir == null) {
			return;
		}

        File tmpdirF = new File(tmpdir);
        String[] files = tmpdirF.list();
        for(int i = 0; files!=null && i < files.length; i++) {
            new File(tmpdir+"/"+files[i]).delete();
        }
    }

    protected void eraseTempDir() {
        File tmpdirF = new File(tmpdir);
        if ( tmpdirF.exists() ) {
            eraseFiles();
            tmpdirF.delete();
        }
    }

	public String getFirstLineOfException() {
		if ( this.stderrDuringParse ==null ) {
			return null;
		}
		String[] lines = this.stderrDuringParse.split("\n");
		String prefix="Exception in thread \"main\" ";
		return lines[0].substring(prefix.length(),lines[0].length());
	}

    /**
     * When looking at a result set that consists of a Map/HashTable
     * we cannot rely on the output order, as the hashing algorithm or other aspects
     * of the implementation may be different on differnt JDKs or platforms. Hence
     * we take the Map, convert the keys to a List, sort them and Stringify the Map, which is a
     * bit of a hack, but guarantees that we get the same order on all systems. We assume that
     * the keys are strings.
     *
     * @param m The Map that contains keys we wish to return in sorted order
     * @return A string that represents all the keys in sorted order.
     */
    public <K, V> String sortMapToString(Map<K, V> m) {
        // Pass in crap, and get nothing back
        //
        if  (m == null) {
            return null;
        }

        System.out.println("Map toString looks like: " + m.toString());

        // Sort the keys in the Map
        //
        TreeMap<K, V> nset = new TreeMap<K, V>(m);

        System.out.println("Tree map looks like: " + nset.toString());
        return nset.toString();
    }

	public List<String> realElements(List<String> elements) {
		return elements.subList(Token.MIN_USER_TOKEN_TYPE, elements.size());
	}

	public void assertNotNullOrEmpty(String message, String text) {
		assertNotNull(message, text);
		assertFalse(message, text.isEmpty());
	}

	public void assertNotNullOrEmpty(String text) {
		assertNotNull(text);
		assertFalse(text.isEmpty());
	}

	public static class IntTokenStream implements TokenStream {
		IntegerList types;
		int p=0;
		public IntTokenStream(IntegerList types) { this.types = types; }

		@Override
		public void consume() { p++; }

		@Override
		public int LA(int i) { return LT(i).getType(); }

		@Override
		public int mark() {
			return index();
		}

		@Override
		public int index() { return p; }

		@Override
		public void release(int marker) {
			seek(marker);
		}

		@Override
		public void seek(int index) {
			p = index;
		}

		@Override
		public int size() {
			return types.size();
		}

		@Override
		public String getSourceName() {
			return null;
		}

		@Override
		public Token LT(int i) {
			CommonToken t;
			int rawIndex = p + i - 1;
			if ( rawIndex>=types.size() ) t = new CommonToken(Token.EOF);
			else t = new CommonToken(types.get(rawIndex));
			t.setTokenIndex(rawIndex);
			return t;
		}

		@Override
		public Token get(int i) {
			return new org.antlr.v4.runtime.CommonToken(types.get(i));
		}

		@Override
		public TokenSource getTokenSource() {
			return null;
		}

		@NotNull
		@Override
		public String getText() {
			throw new UnsupportedOperationException("can't give strings");
		}

		@NotNull
		@Override
		public String getText(Interval interval) {
			throw new UnsupportedOperationException("can't give strings");
		}

		@NotNull
		@Override
		public String getText(RuleContext ctx) {
			throw new UnsupportedOperationException("can't give strings");
		}

		@NotNull
		@Override
		public String getText(Object start, Object stop) {
			throw new UnsupportedOperationException("can't give strings");
		}
	}

	/** Sort a list */
	public <T extends Comparable<? super T>> List<T> sort(List<T> data) {
		List<T> dup = new ArrayList<T>();
		dup.addAll(data);
		Collections.sort(dup);
		return dup;
	}

	/** Return map sorted by key */
	public <K extends Comparable<? super K>,V> LinkedHashMap<K,V> sort(Map<K,V> data) {
		LinkedHashMap<K,V> dup = new LinkedHashMap<K, V>();
		List<K> keys = new ArrayList<K>();
		keys.addAll(data.keySet());
		Collections.sort(keys);
		for (K k : keys) {
			dup.put(k, data.get(k));
		}
		return dup;
	}
}<|MERGE_RESOLUTION|>--- conflicted
+++ resolved
@@ -58,11 +58,7 @@
 import org.antlr.v4.runtime.misc.Interval;
 import org.antlr.v4.runtime.misc.NotNull;
 import org.antlr.v4.runtime.misc.Nullable;
-<<<<<<< HEAD
-=======
-import org.antlr.v4.runtime.misc.Pair;
 import org.antlr.v4.runtime.misc.Utils;
->>>>>>> 5bd415b1
 import org.antlr.v4.runtime.tree.ParseTree;
 import org.antlr.v4.semantics.SemanticPipeline;
 import org.antlr.v4.tool.ANTLRMessage;
@@ -448,7 +444,6 @@
 		*/
 	}
 
-<<<<<<< HEAD
 	public List<String> getCompileOptions() {
 		List<String> compileOptions = new ArrayList<String>();
 		compileOptions.add("-g");
@@ -493,14 +488,7 @@
 		return null;
 	}
 
-	/** Return true if all is ok, no errors */
-	protected ErrorQueue antlr(String fileName, String grammarFileName, String grammarStr, boolean defaultListener, String... extraOptions) {
-		System.out.println("dir "+tmpdir);
-		mkdir(tmpdir);
-		writeFile(tmpdir, fileName, grammarStr);
-=======
 	protected ErrorQueue antlr(String grammarFileName, boolean defaultListener, String... extraOptions) {
->>>>>>> 5bd415b1
 		final List<String> options = new ArrayList<String>();
 		Collections.addAll(options, extraOptions);
 		if ( !options.contains("-o") ) {
