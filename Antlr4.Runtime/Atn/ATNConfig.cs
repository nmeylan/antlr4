/*
 * [The "BSD license"]
 *  Copyright (c) 2013 Terence Parr
 *  Copyright (c) 2013 Sam Harwell
 *  All rights reserved.
 *
 *  Redistribution and use in source and binary forms, with or without
 *  modification, are permitted provided that the following conditions
 *  are met:
 *
 *  1. Redistributions of source code must retain the above copyright
 *     notice, this list of conditions and the following disclaimer.
 *  2. Redistributions in binary form must reproduce the above copyright
 *     notice, this list of conditions and the following disclaimer in the
 *     documentation and/or other materials provided with the distribution.
 *  3. The name of the author may not be used to endorse or promote products
 *     derived from this software without specific prior written permission.
 *
 *  THIS SOFTWARE IS PROVIDED BY THE AUTHOR ``AS IS'' AND ANY EXPRESS OR
 *  IMPLIED WARRANTIES, INCLUDING, BUT NOT LIMITED TO, THE IMPLIED WARRANTIES
 *  OF MERCHANTABILITY AND FITNESS FOR A PARTICULAR PURPOSE ARE DISCLAIMED.
 *  IN NO EVENT SHALL THE AUTHOR BE LIABLE FOR ANY DIRECT, INDIRECT,
 *  INCIDENTAL, SPECIAL, EXEMPLARY, OR CONSEQUENTIAL DAMAGES (INCLUDING, BUT
 *  NOT LIMITED TO, PROCUREMENT OF SUBSTITUTE GOODS OR SERVICES; LOSS OF USE,
 *  DATA, OR PROFITS; OR BUSINESS INTERRUPTION) HOWEVER CAUSED AND ON ANY
 *  THEORY OF LIABILITY, WHETHER IN CONTRACT, STRICT LIABILITY, OR TORT
 *  (INCLUDING NEGLIGENCE OR OTHERWISE) ARISING IN ANY WAY OUT OF THE USE OF
 *  THIS SOFTWARE, EVEN IF ADVISED OF THE POSSIBILITY OF SUCH DAMAGE.
 */
using System;
using System.Collections.Generic;
using System.Text;
using Antlr4.Runtime;
using Antlr4.Runtime.Atn;
using Antlr4.Runtime.Misc;
using Sharpen;

namespace Antlr4.Runtime.Atn
{
    /// <summary>A tuple: (ATN state, predicted alt, syntactic, semantic context).</summary>
    /// <remarks>
    /// A tuple: (ATN state, predicted alt, syntactic, semantic context).
    /// The syntactic context is a graph-structured stack node whose
    /// path(s) to the root is the rule invocation(s)
    /// chain used to arrive at the state.  The semantic context is
    /// the tree of semantic predicates encountered before reaching
    /// an ATN state.
    /// </remarks>
    public class ATNConfig
    {
        /// <summary>The ATN state associated with this configuration</summary>
        [NotNull]
        private readonly ATNState state;

        private int altAndOuterContextDepth;

        /// <summary>
        /// The stack of invoking states leading to the rule/states associated
        /// with this config.
        /// </summary>
        /// <remarks>
        /// The stack of invoking states leading to the rule/states associated
        /// with this config.  We track only those contexts pushed during
        /// execution of the ATN simulator.
        /// </remarks>
        [NotNull]
        private PredictionContext context;

        protected internal ATNConfig(ATNState state, int alt, PredictionContext context)
        {
            System.Diagnostics.Debug.Assert((alt & unchecked((int)(0xFFFFFF))) == alt);
            this.state = state;
            this.altAndOuterContextDepth = alt & unchecked((int)(0x7FFFFFFF));
            this.context = context;
        }

        protected internal ATNConfig(Antlr4.Runtime.Atn.ATNConfig c, ATNState state, PredictionContext
             context)
        {
            this.state = state;
            this.altAndOuterContextDepth = c.altAndOuterContextDepth & unchecked((int)(0x7FFFFFFF
                ));
            this.context = context;
        }

        public static Antlr4.Runtime.Atn.ATNConfig Create(ATNState state, int alt, PredictionContext
             context)
        {
            return Create(state, alt, context, Antlr4.Runtime.Atn.SemanticContext.None, -1);
        }

        public static Antlr4.Runtime.Atn.ATNConfig Create(ATNState state, int alt, PredictionContext
             context, Antlr4.Runtime.Atn.SemanticContext semanticContext)
        {
            return Create(state, alt, context, semanticContext, -1);
        }

        public static Antlr4.Runtime.Atn.ATNConfig Create(ATNState state, int alt, PredictionContext
             context, Antlr4.Runtime.Atn.SemanticContext semanticContext, int actionIndex
            )
        {
            if (semanticContext != Antlr4.Runtime.Atn.SemanticContext.None)
            {
                if (actionIndex != -1)
                {
                    return new ATNConfig.ActionSemanticContextATNConfig(actionIndex, semanticContext, 
                        state, alt, context);
                }
                else
                {
                    return new ATNConfig.SemanticContextATNConfig(semanticContext, state, alt, context
                        );
                }
            }
            else
            {
                if (actionIndex != -1)
                {
                    return new ATNConfig.ActionATNConfig(actionIndex, state, alt, context);
                }
                else
                {
                    return new Antlr4.Runtime.Atn.ATNConfig(state, alt, context);
                }
            }
        }

<<<<<<< HEAD
        /// <summary>Gets the ATN state associated with this configuration</summary>
        [return: NotNull]
        public ATNState GetState()
        {
            return state;
        }

        /// <summary>What alt (or lexer rule) is predicted by this configuration</summary>
        public int GetAlt()
=======
        /// <summary>Gets the ATN state associated with this configuration.</summary>
        /// <remarks>Gets the ATN state associated with this configuration.</remarks>
        public ATNState State
>>>>>>> b0a106ea
        {
            get
            {
                return state;
            }
        }

        /// <summary>What alt (or lexer rule) is predicted by this configuration.</summary>
        /// <remarks>What alt (or lexer rule) is predicted by this configuration.</remarks>
        public int Alt
        {
            get
            {
                return altAndOuterContextDepth & unchecked((int)(0x00FFFFFF));
            }
        }

        public virtual bool IsHidden
        {
            get
            {
                return altAndOuterContextDepth < 0;
            }
            set
            {
                if (value)
                {
                    altAndOuterContextDepth |= unchecked((int)(0x80000000));
                }
                else
                {
                    altAndOuterContextDepth &= ~unchecked((int)(0x80000000));
                }
            }
        }

<<<<<<< HEAD
        [return: NotNull]
        public PredictionContext GetContext()
=======
        public virtual PredictionContext Context
>>>>>>> b0a106ea
        {
            get
            {
                return context;
            }
            set
            {
                PredictionContext context = value;
                this.context = context;
            }
        }

        public bool ReachesIntoOuterContext
        {
            get
            {
                return OuterContextDepth != 0;
            }
        }

        /// <summary>
        /// We cannot execute predicates dependent upon local context unless we know
        /// for sure we are in the correct context.
        /// </summary>
        /// <remarks>
        /// We cannot execute predicates dependent upon local context unless we know
        /// for sure we are in the correct context. Because there is no way to do
        /// this efficiently, we simply cannot evaluate dependent predicates unless
        /// we are in the rule that initially invokes the ATN simulator.
        /// closure() tracks the depth of how far we dip into the outer context:
        /// depth &gt; 0. Note that it may not be totally accurate depth since I don't
        /// ever decrement. TODO: make it a boolean then
        /// </remarks>
        public virtual int OuterContextDepth
        {
            get
            {
                return ((int)(((uint)altAndOuterContextDepth) >> 24)) & unchecked((int)(0x7F));
            }
            set
            {
                int outerContextDepth = value;
                System.Diagnostics.Debug.Assert(outerContextDepth >= 0);
                // saturate at 0x7F - everything but zero/positive is only used for debug information anyway
                outerContextDepth = Math.Min(outerContextDepth, unchecked((int)(0x7F)));
                this.altAndOuterContextDepth = (outerContextDepth << 24) | (altAndOuterContextDepth
                     & ~unchecked((int)(0x7F000000)));
            }
        }

        public virtual int ActionIndex
        {
            get
            {
                return -1;
            }
        }

<<<<<<< HEAD
        [return: NotNull]
        public virtual SemanticContext GetSemanticContext()
=======
        public virtual Antlr4.Runtime.Atn.SemanticContext SemanticContext
>>>>>>> b0a106ea
        {
            get
            {
                return Antlr4.Runtime.Atn.SemanticContext.None;
            }
        }

        public Antlr4.Runtime.Atn.ATNConfig Clone()
        {
            return Transform(this.State);
        }

        public Antlr4.Runtime.Atn.ATNConfig Transform(ATNState state)
        {
            return Transform(state, this.context, this.SemanticContext, this.ActionIndex);
        }

        public Antlr4.Runtime.Atn.ATNConfig Transform(ATNState state, Antlr4.Runtime.Atn.SemanticContext
             semanticContext)
        {
            return Transform(state, this.context, semanticContext, this.ActionIndex);
        }

        public Antlr4.Runtime.Atn.ATNConfig Transform(ATNState state, PredictionContext context
            )
        {
            return Transform(state, context, this.SemanticContext, this.ActionIndex);
        }

        public Antlr4.Runtime.Atn.ATNConfig Transform(ATNState state, int actionIndex)
        {
            return Transform(state, context, this.SemanticContext, actionIndex);
        }

        private Antlr4.Runtime.Atn.ATNConfig Transform(ATNState state, PredictionContext 
            context, Antlr4.Runtime.Atn.SemanticContext semanticContext, int actionIndex)
        {
            if (semanticContext != Antlr4.Runtime.Atn.SemanticContext.None)
            {
                if (actionIndex != -1)
                {
                    return new ATNConfig.ActionSemanticContextATNConfig(actionIndex, semanticContext, 
                        this, state, context);
                }
                else
                {
                    return new ATNConfig.SemanticContextATNConfig(semanticContext, this, state, context
                        );
                }
            }
            else
            {
                if (actionIndex != -1)
                {
                    return new ATNConfig.ActionATNConfig(actionIndex, this, state, context);
                }
                else
                {
                    return new Antlr4.Runtime.Atn.ATNConfig(this, state, context);
                }
            }
        }

        public virtual Antlr4.Runtime.Atn.ATNConfig AppendContext(int context, PredictionContextCache
             contextCache)
        {
            PredictionContext appendedContext = Context.AppendContext(context, contextCache);
            Antlr4.Runtime.Atn.ATNConfig result = Transform(State, appendedContext);
            return result;
        }

        public virtual Antlr4.Runtime.Atn.ATNConfig AppendContext(PredictionContext context
            , PredictionContextCache contextCache)
        {
            PredictionContext appendedContext = Context.AppendContext(context, contextCache);
            Antlr4.Runtime.Atn.ATNConfig result = Transform(State, appendedContext);
            return result;
        }

        public virtual bool Contains(Antlr4.Runtime.Atn.ATNConfig subconfig)
        {
            if (this.State.stateNumber != subconfig.State.stateNumber || this.Alt != subconfig
                .Alt || !this.SemanticContext.Equals(subconfig.SemanticContext))
            {
                return false;
            }
<<<<<<< HEAD
            Stack<PredictionContext> leftWorkList = new Stack<PredictionContext>();
            Stack<PredictionContext> rightWorkList = new Stack<PredictionContext>();
            leftWorkList.Push(GetContext());
            rightWorkList.Push(subconfig.GetContext());
            while (leftWorkList.Count > 0)
=======
            IDeque<PredictionContext> leftWorkList = new ArrayDeque<PredictionContext>();
            IDeque<PredictionContext> rightWorkList = new ArrayDeque<PredictionContext>();
            leftWorkList.AddItem(Context);
            rightWorkList.AddItem(subconfig.Context);
            while (!leftWorkList.IsEmpty())
>>>>>>> b0a106ea
            {
                PredictionContext left = leftWorkList.Pop();
                PredictionContext right = rightWorkList.Pop();
                if (left == right)
                {
                    return true;
                }
                if (left.Size < right.Size)
                {
                    return false;
                }
                if (right.IsEmpty)
                {
                    return left.HasEmpty;
                }
                else
                {
                    for (int i = 0; i < right.Size; i++)
                    {
                        int index = left.FindReturnState(right.GetReturnState(i));
                        if (index < 0)
                        {
                            // assumes invokingStates has no duplicate entries
                            return false;
                        }
                        leftWorkList.Push(left.GetParent(index));
                        rightWorkList.Push(right.GetParent(i));
                    }
                }
            }
            return false;
        }

        /// <summary>
        /// An ATN configuration is equal to another if both have
        /// the same state, they predict the same alternative, and
        /// syntactic/semantic contexts are the same.
        /// </summary>
        /// <remarks>
        /// An ATN configuration is equal to another if both have
        /// the same state, they predict the same alternative, and
        /// syntactic/semantic contexts are the same.
        /// </remarks>
        public override bool Equals(object o)
        {
            if (!(o is Antlr4.Runtime.Atn.ATNConfig))
            {
                return false;
            }
            return this.Equals((Antlr4.Runtime.Atn.ATNConfig)o);
        }

        public virtual bool Equals(Antlr4.Runtime.Atn.ATNConfig other)
        {
            if (this == other)
            {
                return true;
            }
            else
            {
                if (other == null)
                {
                    return false;
                }
            }
            return this.State.stateNumber == other.State.stateNumber && this.Alt == other.Alt
                 && this.ReachesIntoOuterContext == other.ReachesIntoOuterContext && this.Context
                .Equals(other.Context) && this.SemanticContext.Equals(other.SemanticContext) 
                && this.ActionIndex == other.ActionIndex;
        }

        public override int GetHashCode()
        {
            int hashCode = 7;
            hashCode = 5 * hashCode + State.stateNumber;
            hashCode = 5 * hashCode + Alt;
            hashCode = 5 * hashCode + (ReachesIntoOuterContext ? 1 : 0);
            hashCode = 5 * hashCode + (Context != null ? Context.GetHashCode() : 0);
            hashCode = 5 * hashCode + SemanticContext.GetHashCode();
            return hashCode;
        }

        public virtual string ToDotString()
        {
            StringBuilder builder = new StringBuilder();
            builder.Append("digraph G {\n");
            builder.Append("rankdir=LR;\n");
<<<<<<< HEAD
            ISet<PredictionContext> visited = new HashSet<PredictionContext>();
            Stack<PredictionContext> workList = new Stack<PredictionContext>();
            workList.Push(GetContext());
            visited.Add(GetContext());
            while (workList.Count > 0)
=======
            IDictionary<PredictionContext, PredictionContext> visited = new IdentityHashMap<PredictionContext
                , PredictionContext>();
            IDeque<PredictionContext> workList = new ArrayDeque<PredictionContext>();
            workList.AddItem(Context);
            visited.Put(Context, Context);
            while (!workList.IsEmpty())
>>>>>>> b0a106ea
            {
                PredictionContext current = workList.Pop();
                for (int i = 0; i < current.Size; i++)
                {
                    builder.Append("  s").Append(System.Runtime.CompilerServices.RuntimeHelpers.GetHashCode
                        (current));
                    builder.Append("->");
                    builder.Append("s").Append(System.Runtime.CompilerServices.RuntimeHelpers.GetHashCode
                        (current.GetParent(i)));
                    builder.Append("[label=\"").Append(current.GetReturnState(i)).Append("\"];\n");
                    if (visited.Add(current.GetParent(i)))
                    {
                        workList.Push(current.GetParent(i));
                    }
                }
            }
            builder.Append("}\n");
            return builder.ToString();
        }

        public override string ToString()
        {
            return ToString(null, true, false);
        }

        public virtual string ToString(IRecognizer recog, bool showAlt)
        {
            return ToString(recog, showAlt, true);
        }

        public virtual string ToString(IRecognizer recog, bool showAlt, bool showContext
            )
        {
            StringBuilder buf = new StringBuilder();
            //		if ( state.ruleIndex>=0 ) {
            //			if ( recog!=null ) buf.append(recog.getRuleNames()[state.ruleIndex]+":");
            //			else buf.append(state.ruleIndex+":");
            //		}
            string[] contexts;
            if (showContext)
            {
                contexts = Context.ToStrings(recog, this.State.stateNumber);
            }
            else
            {
                contexts = new string[] { "?" };
            }
            bool first = true;
            foreach (string contextDesc in contexts)
            {
                if (first)
                {
                    first = false;
                }
                else
                {
                    buf.Append(", ");
                }
                buf.Append('(');
                buf.Append(State);
                if (showAlt)
                {
                    buf.Append(",");
                    buf.Append(Alt);
                }
                if (Context != null)
                {
                    buf.Append(",");
                    buf.Append(contextDesc);
                }
                if (SemanticContext != null && SemanticContext != Antlr4.Runtime.Atn.SemanticContext
                    .None)
                {
                    buf.Append(",");
                    buf.Append(SemanticContext);
                }
                if (ReachesIntoOuterContext)
                {
                    buf.Append(",up=").Append(OuterContextDepth);
                }
                buf.Append(')');
            }
            return buf.ToString();
        }

        private class SemanticContextATNConfig : ATNConfig
        {
            [NotNull]
            private readonly Antlr4.Runtime.Atn.SemanticContext semanticContext;

            public SemanticContextATNConfig(Antlr4.Runtime.Atn.SemanticContext semanticContext
                , ATNState state, int alt, PredictionContext context) : base(state, alt, context
                )
            {
                this.semanticContext = semanticContext;
            }

            public SemanticContextATNConfig(Antlr4.Runtime.Atn.SemanticContext semanticContext
                , ATNConfig c, ATNState state, PredictionContext context) : base(c, state, context
                )
            {
                this.semanticContext = semanticContext;
            }

            public override Antlr4.Runtime.Atn.SemanticContext SemanticContext
            {
                get
                {
                    return semanticContext;
                }
            }
        }

        private class ActionATNConfig : ATNConfig
        {
            private readonly int actionIndex;

            public ActionATNConfig(int actionIndex, ATNState state, int alt, PredictionContext
                 context) : base(state, alt, context)
            {
                this.actionIndex = actionIndex;
            }

            protected internal ActionATNConfig(int actionIndex, ATNConfig c, ATNState state, 
                PredictionContext context) : base(c, state, context)
            {
                if (c.SemanticContext != SemanticContext.None)
                {
                    throw new NotSupportedException();
                }
                this.actionIndex = actionIndex;
            }

            public override int ActionIndex
            {
                get
                {
                    return actionIndex;
                }
            }
        }

        private class ActionSemanticContextATNConfig : ATNConfig.SemanticContextATNConfig
        {
            private readonly int actionIndex;

            public ActionSemanticContextATNConfig(int actionIndex, SemanticContext semanticContext
                , ATNState state, int alt, PredictionContext context) : base(semanticContext, 
                state, alt, context)
            {
                this.actionIndex = actionIndex;
            }

            public ActionSemanticContextATNConfig(int actionIndex, SemanticContext semanticContext
                , ATNConfig c, ATNState state, PredictionContext context) : base(semanticContext
                , c, state, context)
            {
                this.actionIndex = actionIndex;
            }

            public override int ActionIndex
            {
                get
                {
                    return actionIndex;
                }
            }
        }
    }
}<|MERGE_RESOLUTION|>--- conflicted
+++ resolved
@@ -125,21 +125,9 @@
             }
         }
 
-<<<<<<< HEAD
-        /// <summary>Gets the ATN state associated with this configuration</summary>
-        [return: NotNull]
-        public ATNState GetState()
-        {
-            return state;
-        }
-
-        /// <summary>What alt (or lexer rule) is predicted by this configuration</summary>
-        public int GetAlt()
-=======
         /// <summary>Gets the ATN state associated with this configuration.</summary>
         /// <remarks>Gets the ATN state associated with this configuration.</remarks>
         public ATNState State
->>>>>>> b0a106ea
         {
             get
             {
@@ -176,12 +164,7 @@
             }
         }
 
-<<<<<<< HEAD
-        [return: NotNull]
-        public PredictionContext GetContext()
-=======
         public virtual PredictionContext Context
->>>>>>> b0a106ea
         {
             get
             {
@@ -240,12 +223,7 @@
             }
         }
 
-<<<<<<< HEAD
-        [return: NotNull]
-        public virtual SemanticContext GetSemanticContext()
-=======
         public virtual Antlr4.Runtime.Atn.SemanticContext SemanticContext
->>>>>>> b0a106ea
         {
             get
             {
@@ -332,19 +310,11 @@
             {
                 return false;
             }
-<<<<<<< HEAD
             Stack<PredictionContext> leftWorkList = new Stack<PredictionContext>();
             Stack<PredictionContext> rightWorkList = new Stack<PredictionContext>();
-            leftWorkList.Push(GetContext());
-            rightWorkList.Push(subconfig.GetContext());
+            leftWorkList.Push(Context);
+            rightWorkList.Push(subconfig.Context);
             while (leftWorkList.Count > 0)
-=======
-            IDeque<PredictionContext> leftWorkList = new ArrayDeque<PredictionContext>();
-            IDeque<PredictionContext> rightWorkList = new ArrayDeque<PredictionContext>();
-            leftWorkList.AddItem(Context);
-            rightWorkList.AddItem(subconfig.Context);
-            while (!leftWorkList.IsEmpty())
->>>>>>> b0a106ea
             {
                 PredictionContext left = leftWorkList.Pop();
                 PredictionContext right = rightWorkList.Pop();
@@ -432,20 +402,11 @@
             StringBuilder builder = new StringBuilder();
             builder.Append("digraph G {\n");
             builder.Append("rankdir=LR;\n");
-<<<<<<< HEAD
             ISet<PredictionContext> visited = new HashSet<PredictionContext>();
             Stack<PredictionContext> workList = new Stack<PredictionContext>();
-            workList.Push(GetContext());
-            visited.Add(GetContext());
+            workList.Push(Context);
+            visited.Add(Context);
             while (workList.Count > 0)
-=======
-            IDictionary<PredictionContext, PredictionContext> visited = new IdentityHashMap<PredictionContext
-                , PredictionContext>();
-            IDeque<PredictionContext> workList = new ArrayDeque<PredictionContext>();
-            workList.AddItem(Context);
-            visited.Put(Context, Context);
-            while (!workList.IsEmpty())
->>>>>>> b0a106ea
             {
                 PredictionContext current = workList.Pop();
                 for (int i = 0; i < current.Size; i++)
